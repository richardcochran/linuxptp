/**
 * @file clockadj.c
 * @note Copyright (C) 2013 Richard Cochran <richardcochran@gmail.com>
 *
 * This program is free software; you can redistribute it and/or modify
 * it under the terms of the GNU General Public License as published by
 * the Free Software Foundation; either version 2 of the License, or
 * (at your option) any later version.
 *
 * This program is distributed in the hope that it will be useful,
 * but WITHOUT ANY WARRANTY; without even the implied warranty of
 * MERCHANTABILITY or FITNESS FOR A PARTICULAR PURPOSE.  See the
 * GNU General Public License for more details.
 *
 * You should have received a copy of the GNU General Public License along
 * with this program; if not, write to the Free Software Foundation, Inc.,
 * 51 Franklin Street, Fifth Floor, Boston, MA 02110-1301 USA.
 */

#include <errno.h>
#include <math.h>
#include <stdlib.h>
#include <string.h>
#include <unistd.h>

#include "clockadj.h"
#include "missing.h"
#include "print.h"
#include "test.h"

#define NS_PER_SEC 1000000000LL

static int realtime_leap_bit;
static long realtime_hz;
static long realtime_nominal_tick;

void clockadj_init(clockid_t clkid)
{
#ifdef _SC_CLK_TCK
	if (clkid == CLOCK_REALTIME) {
		/* This is USER_HZ in the kernel. */
		realtime_hz = sysconf(_SC_CLK_TCK);
		if (realtime_hz > 0) {
			/* This is TICK_USEC in the kernel. */
			realtime_nominal_tick =
				(1000000 + realtime_hz / 2) / realtime_hz;
		}
	}
#endif
}

int clockadj_set_freq(clockid_t clkid, double freq)
{
	struct timex tx;
	memset(&tx, 0, sizeof(tx));

#if CLOCKADJ
	fprintf(stderr, "%s\n", __func__);
#endif
	/* With system clock set also the tick length. */
	if (clkid == CLOCK_REALTIME && realtime_nominal_tick) {
#if CLOCKADJ
	fprintf(stderr, "%s: enter_clkid\n", __func__);
#endif
		tx.modes |= ADJ_TICK;
		tx.tick = round(freq / 1e3 / realtime_hz) + realtime_nominal_tick;
		freq -= 1e3 * realtime_hz * (tx.tick - realtime_nominal_tick);
	}

	tx.modes |= ADJ_FREQUENCY;
	tx.freq = (long) (freq * 65.536);
<<<<<<< HEAD
#if CLOCKADJ
	fprintf(stderr, "%s: do_phy_driver_adjfine: %ld\n", __func__, tx.freq);
#endif
	if (clock_adjtime(clkid, &tx) < 0)
=======
	if (clock_adjtime(clkid, &tx) < 0) {
>>>>>>> 3c0164cc
		pr_err("failed to adjust the clock: %m");
		return -1;
	}
	return 0;
}

double clockadj_get_freq(clockid_t clkid)
{
	double f = 0.0;
	struct timex tx;
	memset(&tx, 0, sizeof(tx));
#if CLOCKADJ
	fprintf(stderr, "%s\n", __func__);
#endif
	if (clock_adjtime(clkid, &tx) < 0) {
		pr_err("failed to read out the clock frequency adjustment: %m");
		exit(1);
	} else {
		f = tx.freq / 65.536;
		if (clkid == CLOCK_REALTIME && realtime_nominal_tick && tx.tick)
			f += 1e3 * realtime_hz * (tx.tick - realtime_nominal_tick);
	}
	return f;
}

int clockadj_set_phase(clockid_t clkid, long offset)
{
	struct timex tx;
	memset(&tx, 0, sizeof(tx));

#if CLOCKADJ
	fprintf(stderr, "%s\n", __func__);
#endif
	tx.modes = ADJ_OFFSET | ADJ_NANO;
	tx.offset = offset;
	if (clock_adjtime(clkid, &tx) < 0) {
		pr_err("failed to set the clock offset: %m");
		return -1;
	}
	return 0;
}

int clockadj_step(clockid_t clkid, int64_t step)
{
	struct timex tx;
	int sign = 1;
#if CLOCKADJ
	fprintf(stderr, "%s\n", __func__);
#endif
	if (step < 0) {
		sign = -1;
		step *= -1;
	}
	memset(&tx, 0, sizeof(tx));
	tx.modes = ADJ_SETOFFSET | ADJ_NANO;
	tx.time.tv_sec  = sign * (step / NS_PER_SEC);
	tx.time.tv_usec = sign * (step % NS_PER_SEC);
	/*
	 * The value of a timeval is the sum of its fields, but the
	 * field tv_usec must always be non-negative.
	 */
	if (tx.time.tv_usec < 0) {
		tx.time.tv_sec  -= 1;
		tx.time.tv_usec += 1000000000;
	}
	if (clock_adjtime(clkid, &tx) < 0) {
		pr_err("failed to step clock: %m");
		return -1;
	}
	return 0;
}

int clockadj_max_freq(clockid_t clkid)
{
	int f = 0;
	struct timex tx;

#if CLOCKADJ
	fprintf(stderr, "%s\n", __func__);
#endif
	memset(&tx, 0, sizeof(tx));
	if (clock_adjtime(clkid, &tx) < 0)
		pr_err("failed to read out the clock maximum adjustment: %m");
	else
		f = tx.tolerance / 65.536;
	if (!f)
		f = 500000;

	/* The kernel allows the tick length to be adjusted up to 10%. But use
	 * it only if the overall frequency of the clock can be adjusted
	 * continuously with the tick and freq fields (i.e. hz <= 1000).
	 */
	if (clkid == CLOCK_REALTIME && (realtime_nominal_tick && 2 * f >=
					1000 * realtime_hz))
		f = realtime_nominal_tick / 10 * 1000 * realtime_hz;

	return f;
}

int clockadj_compare(clockid_t clkid, clockid_t sysclk, int readings,
		     int64_t *offset, uint64_t *ts, int64_t *delay)
{
	struct timespec tdst1, tdst2, tsrc;
	int i;
	int64_t interval, best_interval = INT64_MAX;

	/* Pick the quickest clkid reading. */
	for (i = 0; i < readings; i++) {
		if (clock_gettime(sysclk, &tdst1) ||
				clock_gettime(clkid, &tsrc) ||
				clock_gettime(sysclk, &tdst2)) {
			pr_err("failed to read clock: %m");
			return -errno;
		}

		interval = (tdst2.tv_sec - tdst1.tv_sec) * NS_PER_SEC +
			tdst2.tv_nsec - tdst1.tv_nsec;

		if (best_interval > interval) {
			best_interval = interval;
			*offset = (tdst1.tv_sec - tsrc.tv_sec) * NS_PER_SEC +
				tdst1.tv_nsec - tsrc.tv_nsec + interval / 2;
			*ts = tdst2.tv_sec * NS_PER_SEC + tdst2.tv_nsec;
		}
	}
	*delay = best_interval;

	return 0;
}

void sysclk_set_leap(int leap)
{
	clockid_t clkid = CLOCK_REALTIME;
	struct timex tx;
	const char *m = NULL;
	memset(&tx, 0, sizeof(tx));
	tx.modes = ADJ_STATUS;
#if CLOCKADJ
	fprintf(stderr, "%s\n", __func__);
#endif
	switch (leap) {
	case -1:
		tx.status = STA_DEL;
		m = "clock set to delete leap second at midnight (UTC)";
		break;
	case 1:
		tx.status = STA_INS;
		m = "clock set to insert leap second at midnight (UTC)";
		break;
	default:
		tx.status = 0;
	}
	if (clock_adjtime(clkid, &tx) < 0)
		pr_err("failed to set the clock status: %m");
	else if (m)
		pr_notice("%s", m);
	realtime_leap_bit = tx.status;
}

void sysclk_set_tai_offset(int offset)
{
	clockid_t clkid = CLOCK_REALTIME;
	struct timex tx;
#if CLOCKADJ
	fprintf(stderr, "%s\n", __func__);
#endif
	memset(&tx, 0, sizeof(tx));
	tx.modes = ADJ_TAI;
	tx.constant = offset;
	if (clock_adjtime(clkid, &tx) < 0)
		pr_err("failed to set TAI offset: %m");
}

int sysclk_max_freq(void)
{
#if CLOCKADJ
	fprintf(stderr, "%s\n", __func__);
#endif
	return clockadj_max_freq(CLOCK_REALTIME);
}

void sysclk_set_sync(void)
{
	clockid_t clkid = CLOCK_REALTIME;
	struct timex tx;
	memset(&tx, 0, sizeof(tx));
#if CLOCKADJ
	fprintf(stderr, "%s\n", __func__);
#endif
	/* Clear the STA_UNSYNC flag from the status and keep the maxerror
	   value (which is increased automatically by 500 ppm) below 16 seconds
	   to avoid getting the STA_UNSYNC flag back. */
	tx.modes = ADJ_STATUS | ADJ_MAXERROR;
	tx.status = realtime_leap_bit;
	if (clock_adjtime(clkid, &tx) < 0)
		pr_err("failed to set clock status and maximum error: %m");
}<|MERGE_RESOLUTION|>--- conflicted
+++ resolved
@@ -69,14 +69,10 @@
 
 	tx.modes |= ADJ_FREQUENCY;
 	tx.freq = (long) (freq * 65.536);
-<<<<<<< HEAD
 #if CLOCKADJ
 	fprintf(stderr, "%s: do_phy_driver_adjfine: %ld\n", __func__, tx.freq);
 #endif
-	if (clock_adjtime(clkid, &tx) < 0)
-=======
-	if (clock_adjtime(clkid, &tx) < 0) {
->>>>>>> 3c0164cc
+	if (clock_adjtime(clkid, &tx) < 0) {
 		pr_err("failed to adjust the clock: %m");
 		return -1;
 	}
