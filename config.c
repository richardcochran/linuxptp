/**
 * @file config.c
 * @note Copyright (C) 2011 Richard Cochran <richardcochran@gmail.com>
 *
 * This program is free software; you can redistribute it and/or modify
 * it under the terms of the GNU General Public License as published by
 * the Free Software Foundation; either version 2 of the License, or
 * (at your option) any later version.
 *
 * This program is distributed in the hope that it will be useful,
 * but WITHOUT ANY WARRANTY; without even the implied warranty of
 * MERCHANTABILITY or FITNESS FOR A PARTICULAR PURPOSE.  See the
 * GNU General Public License for more details.
 *
 * You should have received a copy of the GNU General Public License along
 * with this program; if not, write to the Free Software Foundation, Inc.,
 * 51 Franklin Street, Fifth Floor, Boston, MA 02110-1301 USA.
 */
#include <ctype.h>
#include <float.h>
#include <limits.h>
#include <linux/ptp_clock.h>
#include <stdio.h>
#include <stdlib.h>
#include <string.h>
#include <sys/stat.h>

#include "as_capable.h"
#include "bmc.h"
#include "clock.h"
#include "config.h"
#include "ether.h"
#include "hash.h"
#include "print.h"
#include "util.h"

<<<<<<< HEAD
#include "test.h"
=======
#define UDS_FILEMODE (S_IRUSR|S_IWUSR|S_IRGRP|S_IWGRP) /*0660*/
#define UDS_RO_FILEMODE (UDS_FILEMODE|S_IROTH|S_IWOTH) /*0666*/
>>>>>>> 9eb0779b

struct interface {
	STAILQ_ENTRY(interface) list;
};

enum config_section {
	GLOBAL_SECTION,
	UC_MTAB_SECTION,
	PORT_SECTION,
	UNKNOWN_SECTION,
};

enum config_type {
	CFG_TYPE_INT,
	CFG_TYPE_DOUBLE,
	CFG_TYPE_ENUM,
	CFG_TYPE_STRING,
};

struct config_enum {
	const char *label;
	int value;
};

typedef union {
	int i;
	double d;
	char *s;
} any_t;

#define CONFIG_LABEL_SIZE 32

#define CFG_ITEM_STATIC (1 << 0) /* statically allocated, not to be freed */
#define CFG_ITEM_LOCKED (1 << 1) /* command line value, may not be changed */
#define CFG_ITEM_PORT   (1 << 2) /* item may appear in port sections */
#define CFG_ITEM_DYNSTR (1 << 4) /* string value dynamically allocated */

struct config_item {
	char label[CONFIG_LABEL_SIZE];
	enum config_type type;
	struct config_enum *tab;
	unsigned int flags;
	any_t val;
	any_t min;
	any_t max;
};

#define N_CONFIG_ITEMS (sizeof(config_tab) / sizeof(config_tab[0]))

#define CONFIG_ITEM_DBL(_label, _port, _default, _min, _max) {	\
	.label	= _label,				\
	.type	= CFG_TYPE_DOUBLE,			\
	.flags	= _port ? CFG_ITEM_PORT : 0,		\
	.val.d	= _default,				\
	.min.d	= _min,					\
	.max.d	= _max,					\
}
#define CONFIG_ITEM_ENUM(_label, _port, _default, _table) { \
	.label	= _label,				\
	.type	= CFG_TYPE_ENUM,			\
	.flags	= _port ? CFG_ITEM_PORT : 0,		\
	.tab	= _table,				\
	.val.i	= _default,				\
}
#define CONFIG_ITEM_INT(_label, _port, _default, _min, _max) {	\
	.label	= _label,				\
	.type	= CFG_TYPE_INT,				\
	.flags	= _port ? CFG_ITEM_PORT : 0,		\
	.val.i	= _default,				\
	.min.i	= _min,					\
	.max.i	= _max,					\
}
#define CONFIG_ITEM_STRING(_label, _port, _default) {	\
	.label	= _label,				\
	.type	= CFG_TYPE_STRING,			\
	.flags	= _port ? CFG_ITEM_PORT : 0,		\
	.val.s	= _default,				\
}

#define GLOB_ITEM_DBL(label, _default, min, max) \
	CONFIG_ITEM_DBL(label, 0, _default, min, max)

#define GLOB_ITEM_ENU(label, _default, table) \
	CONFIG_ITEM_ENUM(label, 0, _default, table)

#define GLOB_ITEM_INT(label, _default, min, max) \
	CONFIG_ITEM_INT(label, 0, _default, min, max)

#define GLOB_ITEM_STR(label, _default) \
	CONFIG_ITEM_STRING(label, 0, _default)

#define PORT_ITEM_DBL(label, _default, min, max) \
	CONFIG_ITEM_DBL(label, 1, _default, min, max)

#define PORT_ITEM_ENU(label, _default, table) \
	CONFIG_ITEM_ENUM(label, 1, _default, table)

#define PORT_ITEM_INT(label, _default, min, max) \
	CONFIG_ITEM_INT(label, 1, _default, min, max)

#define PORT_ITEM_STR(label, _default) \
	CONFIG_ITEM_STRING(label, 1, _default)

static struct config_enum clock_servo_enu[] = {
	{ "pi",     CLOCK_SERVO_PI     },
	{ "linreg", CLOCK_SERVO_LINREG },
	{ "ntpshm", CLOCK_SERVO_NTPSHM },
	{ "nullf",  CLOCK_SERVO_NULLF  },
	{ "refclock_sock", CLOCK_SERVO_REFCLOCK_SOCK },
	{ NULL, 0 },
};

static struct config_enum clock_type_enu[] = {
	{ "OC",      CLOCK_TYPE_ORDINARY },
	{ "BC",      CLOCK_TYPE_BOUNDARY },
	{ "P2P_TC",  CLOCK_TYPE_P2P      },
	{ "E2E_TC",  CLOCK_TYPE_E2E      },
	{ NULL, 0 },
};

static struct config_enum dataset_comp_enu[] = {
	{ "ieee1588", DS_CMP_IEEE1588 },
	{ "G.8275.x", DS_CMP_G8275    },
	{ NULL, 0 },
};

static struct config_enum delay_filter_enu[] = {
	{ "moving_average", FILTER_MOVING_AVERAGE },
	{ "moving_median",  FILTER_MOVING_MEDIAN  },
	{ NULL, 0 },
};

static struct config_enum delay_mech_enu[] = {
	{ "Auto", DM_AUTO },
	{ "E2E",  DM_E2E },
	{ "P2P",  DM_P2P },
	{ "NONE", DM_NO_MECHANISM },
	{ NULL, 0 },
};

static struct config_enum extts_polarity_enu[] = {
	{ "rising",  PTP_RISING_EDGE  },
	{ "falling", PTP_FALLING_EDGE },
	{ "both",    PTP_RISING_EDGE | PTP_FALLING_EDGE },
	{ NULL, 0 },
};

static struct config_enum hwts_filter_enu[] = {
	{ "normal",  HWTS_FILTER_NORMAL  },
	{ "check",   HWTS_FILTER_CHECK   },
	{ "full",    HWTS_FILTER_FULL    },
	{ NULL, 0 },
};

static struct config_enum nw_trans_enu[] = {
	{ "L2",    TRANS_IEEE_802_3 },
	{ "UDPv4", TRANS_UDP_IPV4   },
	{ "UDPv6", TRANS_UDP_IPV6   },
	{ NULL, 0 },
};

static struct config_enum timestamping_enu[] = {
	{ "hardware", TS_HARDWARE  },
	{ "software", TS_SOFTWARE  },
	{ "legacy",   TS_LEGACY_HW },
	{ "onestep",  TS_ONESTEP   },
	{ "p2p1step", TS_P2P1STEP  },
	{ NULL, 0 },
};

static struct config_enum tsproc_enu[] = {
	{ "filter",        TSPROC_FILTER        },
	{ "raw",           TSPROC_RAW           },
	{ "filter_weight", TSPROC_FILTER_WEIGHT },
	{ "raw_weight",    TSPROC_RAW_WEIGHT    },
	{ NULL, 0 },
};

static struct config_enum as_capable_enu[] = {
	{ "true", AS_CAPABLE_TRUE },
	{ "auto", AS_CAPABLE_AUTO },
	{ NULL, 0 },
};

static struct config_enum bmca_enu[] = {
	{ "ptp",  BMCA_PTP  },
	{ "noop", BMCA_NOOP },
	{ NULL, 0 },
};

struct config_item config_tab[] = {
	PORT_ITEM_INT("announceReceiptTimeout", 3, 2, UINT8_MAX),
	PORT_ITEM_ENU("asCapable", AS_CAPABLE_AUTO, as_capable_enu),
	GLOB_ITEM_INT("assume_two_step", 0, 0, 1),
	PORT_ITEM_INT("boundary_clock_jbod", 0, 0, 1),
	PORT_ITEM_ENU("BMCA", BMCA_PTP, bmca_enu),
	GLOB_ITEM_INT("check_fup_sync", 0, 0, 1),
	GLOB_ITEM_INT("clientOnly", 0, 0, 1),
	GLOB_ITEM_INT("clockAccuracy", 0xfe, 0, UINT8_MAX),
	GLOB_ITEM_INT("clockClass", 248, 0, UINT8_MAX),
	GLOB_ITEM_STR("clockIdentity", "000000.0000.000000"),
	GLOB_ITEM_INT("clock_class_threshold", CLOCK_CLASS_THRESHOLD_DEFAULT, 6, CLOCK_CLASS_THRESHOLD_DEFAULT),
	GLOB_ITEM_ENU("clock_servo", CLOCK_SERVO_PI, clock_servo_enu),
	GLOB_ITEM_ENU("clock_type", CLOCK_TYPE_ORDINARY, clock_type_enu),
	GLOB_ITEM_ENU("dataset_comparison", DS_CMP_IEEE1588, dataset_comp_enu),
	PORT_ITEM_INT("delayAsymmetry", 0, INT_MIN, INT_MAX),
	PORT_ITEM_ENU("delay_filter", FILTER_MOVING_MEDIAN, delay_filter_enu),
	PORT_ITEM_INT("delay_filter_length", 10, 1, INT_MAX),
	PORT_ITEM_ENU("delay_mechanism", DM_E2E, delay_mech_enu),
	PORT_ITEM_INT("delay_response_timeout", 0, 0, UINT8_MAX),
	GLOB_ITEM_INT("dscp_event", 0, 0, 63),
	GLOB_ITEM_INT("dscp_general", 0, 0, 63),
	GLOB_ITEM_INT("domainNumber", 0, 0, 127),
	PORT_ITEM_INT("egressLatency", 0, INT_MIN, INT_MAX),
	PORT_ITEM_INT("fault_badpeernet_interval", 16, INT32_MIN, INT32_MAX),
	PORT_ITEM_INT("fault_reset_interval", 4, INT8_MIN, INT8_MAX),
	GLOB_ITEM_DBL("first_step_threshold", 0.00002, 0.0, DBL_MAX),
	PORT_ITEM_INT("follow_up_info", 0, 0, 1),
	GLOB_ITEM_INT("free_running", 0, 0, 1),
	PORT_ITEM_INT("freq_est_interval", 1, INT_MIN, INT_MAX),
	GLOB_ITEM_INT("G.8275.defaultDS.localPriority", 128, 1, UINT8_MAX),
	PORT_ITEM_INT("G.8275.portDS.localPriority", 128, 1, UINT8_MAX),
	GLOB_ITEM_INT("gmCapable", 1, 0, 1),
	GLOB_ITEM_ENU("hwts_filter", HWTS_FILTER_NORMAL, hwts_filter_enu),
	PORT_ITEM_INT("hybrid_e2e", 0, 0, 1),
	PORT_ITEM_INT("ignore_source_id", 0, 0, 1),
	PORT_ITEM_INT("ignore_transport_specific", 0, 0, 1),
	PORT_ITEM_INT("ingressLatency", 0, INT_MIN, INT_MAX),
	PORT_ITEM_INT("inhibit_announce", 0, 0, 1),
	PORT_ITEM_INT("inhibit_delay_req", 0, 0, 1),
	PORT_ITEM_INT("inhibit_multicast_service", 0, 0, 1),
	GLOB_ITEM_INT("initial_delay", 0, 0, INT_MAX),
	PORT_ITEM_INT("interface_rate_tlv", 0, 0, 1),
	GLOB_ITEM_INT("kernel_leap", 1, 0, 1),
	GLOB_ITEM_STR("leapfile", NULL),
	PORT_ITEM_INT("logAnnounceInterval", 1, INT8_MIN, INT8_MAX),
	PORT_ITEM_INT("logMinDelayReqInterval", 0, INT8_MIN, INT8_MAX),
	PORT_ITEM_INT("logMinPdelayReqInterval", 0, INT8_MIN, INT8_MAX),
	PORT_ITEM_INT("logSyncInterval", 0, INT8_MIN, INT8_MAX),
	GLOB_ITEM_INT("logging_level", LOG_INFO, PRINT_LEVEL_MIN, PRINT_LEVEL_MAX),
	PORT_ITEM_INT("masterOnly", 0, 0, 1), /*deprecated*/
	GLOB_ITEM_INT("maxStepsRemoved", 255, 2, UINT8_MAX),
	GLOB_ITEM_STR("message_tag", NULL),
	GLOB_ITEM_STR("manufacturerIdentity", "00:00:00"),
	GLOB_ITEM_INT("max_frequency", 900000000, 0, INT_MAX),
	PORT_ITEM_INT("min_neighbor_prop_delay", -20000000, INT_MIN, -1),
	PORT_ITEM_INT("msg_interval_request", 0, 0, 1),
	PORT_ITEM_INT("neighborPropDelayThresh", 20000000, 0, INT_MAX),
	PORT_ITEM_INT("net_sync_monitor", 0, 0, 1),
	PORT_ITEM_ENU("network_transport", TRANS_UDP_IPV4, nw_trans_enu),
	GLOB_ITEM_INT("ntpshm_segment", 0, INT_MIN, INT_MAX),
	GLOB_ITEM_INT("offsetScaledLogVariance", 0xffff, 0, UINT16_MAX),
	PORT_ITEM_INT("operLogPdelayReqInterval", 0, INT8_MIN, INT8_MAX),
	PORT_ITEM_INT("operLogSyncInterval", 0, INT8_MIN, INT8_MAX),
	PORT_ITEM_INT("path_trace_enabled", 0, 0, 1),
	PORT_ITEM_INT("phc_index", -1, -1, INT_MAX),
	GLOB_ITEM_DBL("pi_integral_const", 0.0, 0.0, DBL_MAX),
	GLOB_ITEM_DBL("pi_integral_exponent", 0.4, -DBL_MAX, DBL_MAX),
	GLOB_ITEM_DBL("pi_integral_norm_max", 0.3, DBL_MIN, 2.0),
	GLOB_ITEM_DBL("pi_integral_scale", 0.0, 0.0, DBL_MAX),
	GLOB_ITEM_DBL("pi_proportional_const", 0.0, 0.0, DBL_MAX),
	GLOB_ITEM_DBL("pi_proportional_exponent", -0.3, -DBL_MAX, DBL_MAX),
	GLOB_ITEM_DBL("pi_proportional_norm_max", 0.7, DBL_MIN, 1.0),
	GLOB_ITEM_DBL("pi_proportional_scale", 0.0, 0.0, DBL_MAX),
	GLOB_ITEM_INT("priority1", 128, 0, UINT8_MAX),
	GLOB_ITEM_INT("priority2", 128, 0, UINT8_MAX),
	GLOB_ITEM_STR("productDescription", ";;"),
	PORT_ITEM_STR("ptp_dst_mac", "01:1B:19:00:00:00"),
	PORT_ITEM_STR("p2p_dst_mac", "01:80:C2:00:00:0E"),
	GLOB_ITEM_STR("refclock_sock_address", "/var/run/refclock.ptp.sock"),
	GLOB_ITEM_STR("revisionData", ";;"),
	GLOB_ITEM_INT("sanity_freq_limit", 200000000, 0, INT_MAX),
	PORT_ITEM_INT("serverOnly", 0, 0, 1),
	GLOB_ITEM_INT("servo_num_offset_values", 10, 0, INT_MAX),
	GLOB_ITEM_INT("servo_offset_threshold", 0, 0, INT_MAX),
	GLOB_ITEM_STR("slave_event_monitor", ""),
	GLOB_ITEM_INT("slaveOnly", 0, 0, 1), /*deprecated*/
	GLOB_ITEM_INT("socket_priority", 0, 0, 15),
	GLOB_ITEM_DBL("step_threshold", 0.0, 0.0, DBL_MAX),
	GLOB_ITEM_INT("step_window", 0, 0, INT_MAX),
	GLOB_ITEM_INT("summary_interval", 0, INT_MIN, INT_MAX),
	PORT_ITEM_INT("syncReceiptTimeout", 0, 0, UINT8_MAX),
	GLOB_ITEM_INT("tc_spanning_tree", 0, 0, 1),
	GLOB_ITEM_INT("timeSource", INTERNAL_OSCILLATOR, 0x10, 0xfe),
	GLOB_ITEM_ENU("time_stamping", TS_HARDWARE, timestamping_enu),
	PORT_ITEM_INT("transportSpecific", 0, 0, 0x0F),
	PORT_ITEM_INT("ts2phc.channel", 0, 0, INT_MAX),
	PORT_ITEM_INT("ts2phc.extts_correction", 0, INT_MIN, INT_MAX),
	PORT_ITEM_ENU("ts2phc.extts_polarity", PTP_RISING_EDGE, extts_polarity_enu),
	PORT_ITEM_INT("ts2phc.master", 0, 0, 1),
	PORT_ITEM_INT("ts2phc.nmea_baudrate", 9600, 300, INT_MAX),
	GLOB_ITEM_STR("ts2phc.nmea_remote_host", ""),
	GLOB_ITEM_STR("ts2phc.nmea_remote_port", ""),
	GLOB_ITEM_STR("ts2phc.nmea_serialport", "/dev/ttyS0"),
	PORT_ITEM_INT("ts2phc.perout_phase", -1, 0, 999999999),
	PORT_ITEM_INT("ts2phc.pin_index", 0, 0, INT_MAX),
	GLOB_ITEM_INT("ts2phc.pulsewidth", 500000000, 1000000, 999000000),
	GLOB_ITEM_STR("ts2phc.tod_source", "generic"),
	PORT_ITEM_ENU("tsproc_mode", TSPROC_FILTER, tsproc_enu),
	GLOB_ITEM_INT("twoStepFlag", 1, 0, 1),
	GLOB_ITEM_INT("tx_timestamp_timeout", 10, 1, INT_MAX),
	PORT_ITEM_INT("udp_ttl", 1, 1, 255),
	PORT_ITEM_INT("udp6_scope", 0x0E, 0x00, 0x0F),
	GLOB_ITEM_STR("uds_address", "/var/run/ptp4l"),
	PORT_ITEM_INT("uds_file_mode", UDS_FILEMODE, 0, 0777),
	GLOB_ITEM_STR("uds_ro_address", "/var/run/ptp4lro"),
	PORT_ITEM_INT("uds_ro_file_mode", UDS_RO_FILEMODE, 0, 0777),
	PORT_ITEM_INT("unicast_listen", 0, 0, 1),
	PORT_ITEM_INT("unicast_master_table", 0, 0, INT_MAX),
	PORT_ITEM_INT("unicast_req_duration", 3600, 10, INT_MAX),
	GLOB_ITEM_INT("use_syslog", 1, 0, 1),
	GLOB_ITEM_STR("userDescription", ""),
	GLOB_ITEM_INT("utc_offset", CURRENT_UTC_OFFSET, 0, INT_MAX),
	GLOB_ITEM_INT("verbose", 0, 0, 1),
	GLOB_ITEM_INT("write_phase_mode", 0, 0, 1),
};

static struct unicast_master_table *current_uc_mtab;

static enum parser_result
parse_fault_interval(struct config *cfg, const char *section,
		     const char *option, const char *value);

static struct config_item *config_section_item(struct config *cfg,
					       const char *section,
					       const char *name)
{
	char buf[CONFIG_LABEL_SIZE + MAX_IFNAME_SIZE];

<<<<<<< HEAD
#if CONFIG
	fprintf(stderr, "%s\n", __func__);
#endif
	snprintf(buf, sizeof(buf), "%s.%s", section, name);
=======
	if (snprintf(buf, sizeof(buf), "%s.%s", section, name) >= sizeof(buf))
		return NULL;
>>>>>>> 9eb0779b
	return hash_lookup(cfg->htab, buf);
}

static struct config_item *config_global_item(struct config *cfg,
					      const char *name)
{
#if CONFIG
	fprintf(stderr, "%s\n", __func__);
#endif
	return config_section_item(cfg, "global", name);
}

static struct config_item *config_find_item(struct config *cfg,
					    const char *section,
					    const char *name)
{
	struct config_item *ci;
#if CONFIG
	fprintf(stderr, "%s\n", __func__);
#endif
	if (section) {
		ci = config_section_item(cfg, section, name);
		if (ci) {
			return ci;
		}
	}
	return config_global_item(cfg, name);
}

static struct config_item *config_item_alloc(struct config *cfg,
					     const char *section,
					     const char *name,
					     enum config_type type)
{
	struct config_item *ci;
	char buf[CONFIG_LABEL_SIZE + MAX_IFNAME_SIZE];

#if CONFIG
	fprintf(stderr, "%s\n", __func__);
#endif
	ci = calloc(1, sizeof(*ci));
	if (!ci) {
		fprintf(stderr, "low memory\n");
		return NULL;
	}
	strncpy(ci->label, name, CONFIG_LABEL_SIZE - 1);
	ci->type = type;

	snprintf(buf, sizeof(buf), "%s.%s", section, ci->label);
	if (hash_insert(cfg->htab, buf, ci)) {
		fprintf(stderr, "low memory or duplicate item %s\n", name);
		free(ci);
		return NULL;
	}

	return ci;
}

static void config_item_free(void *ptr)
{
	struct config_item *ci = ptr;
#if CONFIG
	fprintf(stderr, "%s\n", __func__);
#endif
	if (ci->type == CFG_TYPE_STRING && ci->flags & CFG_ITEM_DYNSTR)
		free(ci->val.s);
	if (ci->flags & CFG_ITEM_STATIC)
		return;
	free(ci);
}

static int config_switch_unicast_mtab(struct config *cfg, int idx, int line_num)
{
	struct unicast_master_table *table;

#if CONFIG
	fprintf(stderr, "%s\n", __func__);
#endif
	if (idx < 1) {
		fprintf(stderr, "line %d: table_id %d is out of range. "
			"Must be in the range %d to %d\n",
			line_num, idx, 1, INT_MAX);
		return -1;
	}
	STAILQ_FOREACH(table, &cfg->unicast_master_tables, list) {
		if (table->table_index == idx) {
			fprintf(stderr, "line %d: table_id %d already taken\n",
				line_num, idx);
			return -1;
		}
	}
	table = calloc(1, sizeof(*table));
	if (!table) {
		fprintf(stderr, "low memory\n");
		return -1;
	}
	STAILQ_INIT(&table->addrs);
	table->table_index = idx;
	memset(&table->peer_addr.portIdentity, 0xff,
	       sizeof(table->peer_addr.portIdentity));
	STAILQ_INSERT_TAIL(&cfg->unicast_master_tables, table, list);
	current_uc_mtab = table;
	return 0;
}

static int config_unicast_mtab_address(enum transport_type type, char *address,
				       int line_num)
{
	struct unicast_master_address *item;

#if CONFIG
	fprintf(stderr, "%s\n", __func__);
#endif
	if (!current_uc_mtab) {
		fprintf(stderr, "line %d: missing table_id\n", line_num);
		return -1;
	}
	item = calloc(1, sizeof(*item));
	if (!item) {
		fprintf(stderr, "low memory\n");
		return -1;
	}
	if (str2addr(type, address, &item->address)) {
		fprintf(stderr, "line %d: bad address\n", line_num);
		free(item);
		return -1;
	}
	memset(&item->portIdentity, 0xff, sizeof(item->portIdentity));
	item->type = type;
	STAILQ_INSERT_TAIL(&current_uc_mtab->addrs, item, list);
	current_uc_mtab->count++;

	return 0;
}

static int config_unicast_mtab_peer(char *address, int line_num)
{
#if CONFIG
	fprintf(stderr, "%s\n", __func__);
#endif
	if (!current_uc_mtab) {
		fprintf(stderr, "line %d: missing table_id\n", line_num);
		return -1;
	}
	if (current_uc_mtab->peer_name) {
		free(current_uc_mtab->peer_name);
	}
	current_uc_mtab->peer_name = strdup(address);
	if (!current_uc_mtab->peer_name) {
		fprintf(stderr, "low memory\n");
		return -1;
	}
	return 0;
}

static int config_unicast_mtab_query_interval(int lqi, int line_num)
{
#if CONFIG
	fprintf(stderr, "%s\n", __func__);
#endif
	if (!current_uc_mtab) {
		fprintf(stderr, "line %d: missing table_id\n", line_num);
		return -1;
	}
	if (lqi < INT8_MIN || lqi > INT8_MAX) {
		fprintf(stderr, "line %d: logQueryInterval %d out of range\n",
			line_num, lqi);
		return -1;
	}
	current_uc_mtab->logQueryInterval = lqi;
	return 0;
}

static enum parser_result parse_section_line(char *s, enum config_section *section)
{
#if CONFIG
	fprintf(stderr, "%s\n", __func__);
#endif
	if (!strcasecmp(s, "[global]")) {
		*section = GLOBAL_SECTION;
	} else if (!strcasecmp(s, "[unicast_master_table]")) {
		*section = UC_MTAB_SECTION;
		current_uc_mtab = NULL;
	} else if (s[0] == '[') {
		char c;
		*section = PORT_SECTION;
		/* Replace square brackets with white space. */
		while (0 != (c = *s)) {
			if (c == '[' || c == ']')
				*s = ' ';
			s++;
		}
	} else
		return NOT_PARSED;
	return PARSED_OK;
}

static enum parser_result parse_item(struct config *cfg,
				     int commandline,
				     const char *section,
				     const char *option,
				     const char *value)
{
	enum parser_result r;
	struct config_item *cgi, *dst;
	struct config_enum *cte;
	double df;
	int val;

#if CONFIG
	fprintf(stderr, "%s\n", __func__);
#endif
	r = parse_fault_interval(cfg, section, option, value);
	if (r != NOT_PARSED)
		return r;

	r = BAD_VALUE;

	/* If there is no default value, then the option is bogus. */
	cgi = config_global_item(cfg, option);
	if (!cgi) {
		return NOT_PARSED;
	}

	switch (cgi->type) {
	case CFG_TYPE_INT:
		r = get_ranged_int(value, &val, cgi->min.i, cgi->max.i);
		break;
	case CFG_TYPE_DOUBLE:
		r = get_ranged_double(value, &df, cgi->min.d, cgi->max.d);
		break;
	case CFG_TYPE_ENUM:
		for (cte = cgi->tab; cte->label; cte++) {
			if (!strcasecmp(cte->label, value)) {
				val = cte->value;
				r = PARSED_OK;
				break;
			}
		}
		break;
	case CFG_TYPE_STRING:
		r = PARSED_OK;
		break;
	}
	if (r != PARSED_OK) {
		return r;
	}

	if (section) {
		if (!(cgi->flags & CFG_ITEM_PORT)) {
			return NOT_PARSED;
		}
		/* Create or update this port specific item. */
		dst = config_section_item(cfg, section, option);
		if (!dst) {
			dst = config_item_alloc(cfg, section, option, cgi->type);
			if (!dst) {
				return NOT_PARSED;
			}
		}
	} else if (!commandline && cgi->flags & CFG_ITEM_LOCKED) {
		/* This global option was set on the command line. */
		return PARSED_OK;
	} else {
		/* Update the global default value. */
		dst = cgi;
	}

	switch (dst->type) {
	case CFG_TYPE_INT:
	case CFG_TYPE_ENUM:
		dst->val.i = val;
		break;
	case CFG_TYPE_DOUBLE:
		dst->val.d = df;
		break;
	case CFG_TYPE_STRING:
		if (dst->flags & CFG_ITEM_DYNSTR) {
			free(dst->val.s);
		}
		dst->val.s = strdup(value);
		if (!dst->val.s) {
			pr_err("low memory");
			return NOT_PARSED;
		}
		dst->flags |= CFG_ITEM_DYNSTR;
		break;
	}

	if (commandline) {
		dst->flags |= CFG_ITEM_LOCKED;
	}
	return PARSED_OK;
}

static enum parser_result parse_fault_interval(struct config *cfg,
					       const char *section,
					       const char *option,
					       const char *value)
{
	int i, val;
	const char *str, *fault_options[2] = {
		"fault_badpeernet_interval",
		"fault_reset_interval",
	};
	int fault_values[2] = {
		0, FRI_ASAP,
	};

#if CONFIG
	fprintf(stderr, "%s\n", __func__);
#endif
	if (strcasecmp("ASAP", value)) {
		return NOT_PARSED;
	}
	for (i = 0; i < 2; i++) {
		str = fault_options[i];
		val = fault_values[i];
		if (!strcmp(option, str)) {
			if (config_set_section_int(cfg, section, str, val)) {
				pr_err("bug: failed to set option %s!", option);
				exit(-1);
			}
			return PARSED_OK;
		}
	}
	return NOT_PARSED;
}

static int parse_unicast_mtab_line(struct config *cfg, char *line, int line_num)
{
	char address[64 + 1] = {0}, transport[16 + 1] = {0};
	enum transport_type type = TRANS_UDS;
	struct config_enum *cte;
	int cnt, lqi, table_id;

#if CONFIG
	fprintf(stderr, "%s\n", __func__);
#endif
	cnt = sscanf(line, " table_id %d", &table_id);
	if (cnt == 1) {
		return config_switch_unicast_mtab(cfg, table_id, line_num);
	}
	cnt = sscanf(line, " logQueryInterval %d", &lqi);
	if (cnt == 1) {
		return config_unicast_mtab_query_interval(lqi, line_num);
	}
	cnt = sscanf(line, " peer_address %64s", address);
	if (cnt == 1) {
		return config_unicast_mtab_peer(address, line_num);
	}
	cnt = sscanf(line, " %16s %64s", transport, address);
	if (cnt != 2) {
		fprintf(stderr, "bad master table at line %d\n", line_num);
		return -1;
	}
	for (cte = nw_trans_enu; cte->label; cte++) {
		if (!strcasecmp(cte->label, transport)) {
			type = cte->value;
			break;
		}
	}
	return config_unicast_mtab_address(type, address, line_num);
}

static enum parser_result parse_setting_line(char *line,
					     const char **option,
					     const char **value)
{
	*option = line;

#if CONFIG
	fprintf(stderr, "%s\n", __func__);
#endif
	while (!isspace(line[0])) {
		if (line[0] == '\0')
			return NOT_PARSED;
		line++;
	}

	while (isspace(line[0])) {
		line[0] = '\0';
		line++;
	}

	*value = line;

	return PARSED_OK;
}

static void check_deprecated_options(const char **option)
{
	const char *new_option = NULL;

#if CONFIG
	fprintf(stderr, "%s\n", __func__);
#endif
	if (!strcmp(*option, "pi_offset_const")) {
		new_option = "step_threshold";
	} else if (!strcmp(*option, "pi_f_offset_const")) {
		new_option = "first_step_threshold";
	} else if (!strcmp(*option, "pi_max_frequency")) {
		new_option = "max_frequency";
	} else if (!strcmp(*option, "masterOnly")) {
		new_option = "serverOnly";
	} else if (!strcmp(*option, "slaveOnly")) {
		new_option = "clientOnly";
	}

	if (new_option) {
		fprintf(stderr, "option %s is deprecated, please use %s instead\n",
				*option, new_option);
		*option = new_option;
	}
}

static struct option *config_alloc_longopts(void)
{
	struct config_item *ci;
	struct option *opts;
	int i;

#if CONFIG
	fprintf(stderr, "%s\n", __func__);
#endif
	opts = calloc(1, (1 + N_CONFIG_ITEMS) * sizeof(*opts));
	if (!opts) {
		return NULL;
	}
	for (i = 0; i < N_CONFIG_ITEMS; i++) {
		ci = &config_tab[i];
		opts[i].name = ci->label;
		opts[i].has_arg = required_argument;
		/* Avoid bug in detection of ambiguous options in glibc */
		opts[i].flag = &opts[i].val;
	}

	return opts;
}

int config_read(const char *name, struct config *cfg)
{
	enum config_section current_section = UNKNOWN_SECTION;
	enum parser_result parser_res;
	FILE *fp;
	char buf[1024], *line, *c;
	const char *option, *value;
	struct interface *current_port = NULL;
	int line_num;

#if CONFIG
	fprintf(stderr, "%s\n", __func__);
#endif
	fp = 0 == strncmp(name, "-", 2) ? stdin : fopen(name, "r");

	if (!fp) {
		fprintf(stderr, "failed to open configuration file %s: %m\n", name);
		return -1;
	}

	for (line_num = 1; fgets(buf, sizeof(buf), fp); line_num++) {
		c = buf;

		/* skip whitespace characters */
		while (isspace(*c))
			c++;

		/* ignore empty lines and comments */
		if (*c == '#' || *c == '\n' || *c == '\0')
			continue;

		line = c;

		/* remove trailing whitespace characters and \n */
		c += strlen(line) - 1;
		while (c > line && (*c == '\n' || isspace(*c)))
			*c-- = '\0';

		if (parse_section_line(line, &current_section) == PARSED_OK) {
			if (current_section == PORT_SECTION) {
				char port[17];
				if (1 != sscanf(line, " %16s", port)) {
					fprintf(stderr, "could not parse port name on line %d\n",
							line_num);
					goto parse_error;
				}
				current_port = config_create_interface(port, cfg);
				if (!current_port)
					goto parse_error;
			}
			continue;
		}

		if (current_section == UC_MTAB_SECTION) {
			if (parse_unicast_mtab_line(cfg, line, line_num)) {
				goto parse_error;
			}
			continue;
		}

		if (current_section == UNKNOWN_SECTION) {
			fprintf(stderr, "line %d is not in a section\n", line_num);
			goto parse_error;
		}

		if (parse_setting_line(line, &option, &value)) {
			fprintf(stderr, "could not parse line %d in %s section\n",
				line_num, current_section == GLOBAL_SECTION ?
				"global" : interface_name(current_port));
			goto parse_error;
		}

		check_deprecated_options(&option);

		parser_res = parse_item(cfg, 0, current_section == GLOBAL_SECTION ?
					NULL : interface_name(current_port),
					option, value);
		switch (parser_res) {
		case PARSED_OK:
			break;
		case NOT_PARSED:
			fprintf(stderr, "unknown option %s at line %d in %s section\n",
				option, line_num,
				current_section == GLOBAL_SECTION ? "global" :
				interface_name(current_port));
			goto parse_error;
		case BAD_VALUE:
			fprintf(stderr, "%s is a bad value for option %s at line %d\n",
				value, option, line_num);
			goto parse_error;
		case MALFORMED:
			fprintf(stderr, "%s is a malformed value for option %s at line %d\n",
				value, option, line_num);
			goto parse_error;
		case OUT_OF_RANGE:
			fprintf(stderr, "%s is an out of range value for option %s at line %d\n",
				value, option, line_num);
			goto parse_error;
		}
	}

	fclose(fp);
	return 0;

parse_error:
	fprintf(stderr, "failed to parse configuration file %s\n", name);
	fclose(fp);
	return -2;
}

struct interface *config_create_interface(const char *name, struct config *cfg)
{
	struct interface *iface;
	const char *ifname;

#if CONFIG
	fprintf(stderr, "%s\n", __func__);
#endif
	/* only create each interface once (by name) */
	STAILQ_FOREACH(iface, &cfg->interfaces, list) {
		ifname = interface_name(iface);
		if (0 == strncmp(name, ifname, MAX_IFNAME_SIZE))
			return iface;
	}

	iface = interface_create(name);
	if (!iface) {
		fprintf(stderr, "cannot allocate memory for a port\n");
		return NULL;
	}
	STAILQ_INSERT_TAIL(&cfg->interfaces, iface, list);
	cfg->n_interfaces++;

	return iface;
}

struct config *config_create(void)
{
	char buf[CONFIG_LABEL_SIZE + 8];
	struct config_item *ci;
	struct config *cfg;
	int i;

#if CONFIG
	fprintf(stderr, "%s\n", __func__);
#endif
	cfg = calloc(1, sizeof(*cfg));
	if (!cfg) {
		return NULL;
	}
	STAILQ_INIT(&cfg->interfaces);
	STAILQ_INIT(&cfg->unicast_master_tables);

	cfg->opts = config_alloc_longopts();
	if (!cfg->opts) {
		free(cfg);
		return NULL;
	}

	cfg->htab = hash_create();
	if (!cfg->htab) {
		free(cfg->opts);
		free(cfg);
		return NULL;
	}

	/* Populate the hash table with global defaults. */
	for (i = 0; i < N_CONFIG_ITEMS; i++) {
		ci = &config_tab[i];
		ci->flags |= CFG_ITEM_STATIC;
		if (snprintf(buf, sizeof(buf), "global.%s", ci->label) >=
		    sizeof(buf)) {
			fprintf(stderr, "option %s too long\n", ci->label);
			goto fail;
		}
		if (hash_insert(cfg->htab, buf, ci)) {
			fprintf(stderr, "duplicate item %s\n", ci->label);
			goto fail;
		}
	}

	/* Perform a Built In Self Test.*/
	for (i = 0; i < N_CONFIG_ITEMS; i++) {
		ci = &config_tab[i];
		ci = config_global_item(cfg, ci->label);
		if (ci != &config_tab[i]) {
			fprintf(stderr, "config BIST failed at %s\n",
				config_tab[i].label);
			goto fail;
		}
	}
	return cfg;
fail:
	hash_destroy(cfg->htab, NULL);
	free(cfg->opts);
	free(cfg);
	return NULL;
}

void config_destroy(struct config *cfg)
{
	struct unicast_master_address *address;
	struct unicast_master_table *table;
	struct interface *iface;

#if CONFIG
	fprintf(stderr, "%s\n", __func__);
#endif
	while ((iface = STAILQ_FIRST(&cfg->interfaces))) {
		STAILQ_REMOVE_HEAD(&cfg->interfaces, list);
		interface_destroy(iface);
	}
	while ((table = STAILQ_FIRST(&cfg->unicast_master_tables))) {
		while ((address = STAILQ_FIRST(&table->addrs))) {
			STAILQ_REMOVE_HEAD(&table->addrs, list);
			free(address);
		}
		if (table->peer_name) {
			free(table->peer_name);
		}
		STAILQ_REMOVE_HEAD(&cfg->unicast_master_tables, list);
		free(table);
	}
	hash_destroy(cfg->htab, config_item_free);
	free(cfg->opts);
	free(cfg);
}

double config_get_double(struct config *cfg, const char *section,
			 const char *option)
{
	struct config_item *ci = config_find_item(cfg, section, option);

#if CONFIG
	fprintf(stderr, "%s\n", __func__);
#endif
	if (!ci || ci->type != CFG_TYPE_DOUBLE) {
		pr_err("bug: config option %s missing or invalid!", option);
		exit(-1);
	}
	pr_debug("config item %s.%s is %f", section, option, ci->val.d);
	return ci->val.d;
}

int config_get_int(struct config *cfg, const char *section, const char *option)
{
	struct config_item *ci = config_find_item(cfg, section, option);

#if CONFIG
	fprintf(stderr, "%s\n", __func__);
#endif
	if (!ci) {
		pr_err("bug: config option %s missing!", option);
		exit(-1);
	}
	switch (ci->type) {
	case CFG_TYPE_DOUBLE:
	case CFG_TYPE_STRING:
		pr_err("bug: config option %s type mismatch!", option);
		exit(-1);
	case CFG_TYPE_INT:
	case CFG_TYPE_ENUM:
		break;
	}
	pr_debug("config item %s.%s is %d", section, option, ci->val.i);
	return ci->val.i;
}

char *config_get_string(struct config *cfg, const char *section,
			const char *option)
{
	struct config_item *ci = config_find_item(cfg, section, option);

#if CONFIG
	fprintf(stderr, "%s\n", __func__);
#endif
	if (!ci || ci->type != CFG_TYPE_STRING) {
		pr_err("bug: config option %s missing or invalid!", option);
		exit(-1);
	}
	pr_debug("config item %s.%s is '%s'", section, option, ci->val.s);
	return ci->val.s;
}

int config_harmonize_onestep(struct config *cfg)
{
	enum timestamp_type tstype = config_get_int(cfg, NULL, "time_stamping");
	int two_step_flag = config_get_int(cfg, NULL, "twoStepFlag");

#if CONFIG
	fprintf(stderr, "%s\n", __func__);
#endif
	switch (tstype) {
	case TS_SOFTWARE:
	case TS_LEGACY_HW:
		if (!two_step_flag) {
			pr_err("one step is only possible "
			       "with hardware time stamping");
			return -1;
		}
		break;
	case TS_HARDWARE:
		if (!two_step_flag) {
			pr_debug("upgrading to one step time stamping "
				 "in order to match the twoStepFlag");
			if (config_set_int(cfg, "time_stamping", TS_ONESTEP)) {
				return -1;
			}
		}
		break;
	case TS_ONESTEP:
	case TS_P2P1STEP:
		if (two_step_flag) {
			pr_debug("one step mode implies twoStepFlag=0, "
				 "clearing twoStepFlag to match");
			if (config_set_int(cfg, "twoStepFlag", 0)) {
				return -1;
			}
		}
		break;
	}

	return 0;
}

int config_parse_option(struct config *cfg, const char *opt, const char *val)
{
	enum parser_result result;

#if CONFIG
	fprintf(stderr, "%s\n", __func__);
#endif
	check_deprecated_options(&opt);

	result = parse_item(cfg, 1, NULL, opt, val);

	switch (result) {
	case PARSED_OK:
		return 0;
	case NOT_PARSED:
		fprintf(stderr, "unknown option %s\n", opt);
		break;
	case BAD_VALUE:
		fprintf(stderr, "%s is a bad value for option %s\n", val, opt);
		break;
	case MALFORMED:
		fprintf(stderr, "%s is a malformed value for option %s\n",
			val, opt);
		break;
	case OUT_OF_RANGE:
		fprintf(stderr, "%s is an out of range value for option %s\n",
			val, opt);
		break;
	}
	return -1;
}

int config_set_double(struct config *cfg, const char *option, double val)
{
	struct config_item *ci = config_find_item(cfg, NULL, option);

#if CONFIG
	fprintf(stderr, "%s\n", __func__);
#endif
	if (!ci || ci->type != CFG_TYPE_DOUBLE) {
		pr_err("bug: config option %s missing or invalid!", option);
		return -1;
	}
	ci->flags |= CFG_ITEM_LOCKED;
	ci->val.d = val;
	pr_debug("locked item global.%s as %f", option, ci->val.d);
	return 0;
}

int config_set_section_int(struct config *cfg, const char *section,
			   const char *option, int val)
{
	struct config_item *cgi, *dst;

#if CONFIG
	fprintf(stderr, "%s\n", __func__);
#endif
	cgi = config_find_item(cfg, NULL, option);
	if (!cgi) {
		pr_err("bug: config option %s missing!", option);
		return -1;
	}
	switch (cgi->type) {
	case CFG_TYPE_DOUBLE:
	case CFG_TYPE_STRING:
		pr_err("bug: config option %s type mismatch!", option);
		return -1;
	case CFG_TYPE_INT:
	case CFG_TYPE_ENUM:
		break;
	}
	if (!section) {
		cgi->flags |= CFG_ITEM_LOCKED;
		cgi->val.i = val;
		pr_debug("locked item global.%s as %d", option, cgi->val.i);
		return 0;
	}
	/* Create or update this port specific item. */
	dst = config_section_item(cfg, section, option);
	if (!dst) {
		dst = config_item_alloc(cfg, section, option, cgi->type);
		if (!dst) {
			return -1;
		}
	}
	dst->val.i = val;
	pr_debug("section item %s.%s now %d", section, option, dst->val.i);
	return 0;
}

int config_set_string(struct config *cfg, const char *option,
		      const char *val)
{
	struct config_item *ci = config_find_item(cfg, NULL, option);

#if CONFIG
	fprintf(stderr, "%s\n", __func__);
#endif
	if (!ci || ci->type != CFG_TYPE_STRING) {
		pr_err("bug: config option %s missing or invalid!", option);
		return -1;
	}
	ci->flags |= CFG_ITEM_LOCKED;
	if (ci->flags & CFG_ITEM_DYNSTR) {
		free(ci->val.s);
	}
	ci->val.s = strdup(val);
	if (!ci->val.s) {
		pr_err("low memory");
		return -1;
	}
	ci->flags |= CFG_ITEM_DYNSTR;
	pr_debug("locked item global.%s as '%s'", option, ci->val.s);
	return 0;
}<|MERGE_RESOLUTION|>--- conflicted
+++ resolved
@@ -34,12 +34,9 @@
 #include "print.h"
 #include "util.h"
 
-<<<<<<< HEAD
 #include "test.h"
-=======
 #define UDS_FILEMODE (S_IRUSR|S_IWUSR|S_IRGRP|S_IWGRP) /*0660*/
 #define UDS_RO_FILEMODE (UDS_FILEMODE|S_IROTH|S_IWOTH) /*0666*/
->>>>>>> 9eb0779b
 
 struct interface {
 	STAILQ_ENTRY(interface) list;
@@ -369,15 +366,12 @@
 {
 	char buf[CONFIG_LABEL_SIZE + MAX_IFNAME_SIZE];
 
-<<<<<<< HEAD
 #if CONFIG
 	fprintf(stderr, "%s\n", __func__);
 #endif
 	snprintf(buf, sizeof(buf), "%s.%s", section, name);
-=======
 	if (snprintf(buf, sizeof(buf), "%s.%s", section, name) >= sizeof(buf))
 		return NULL;
->>>>>>> 9eb0779b
 	return hash_lookup(cfg->htab, buf);
 }
 
