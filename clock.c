/**
 * @file clock.c
 * @note Copyright (C) 2011 Richard Cochran <richardcochran@gmail.com>
 *
 * This program is free software; you can redistribute it and/or modify
 * it under the terms of the GNU General Public License as published by
 * the Free Software Foundation; either version 2 of the License, or
 * (at your option) any later version.
 *
 * This program is distributed in the hope that it will be useful,
 * but WITHOUT ANY WARRANTY; without even the implied warranty of
 * MERCHANTABILITY or FITNESS FOR A PARTICULAR PURPOSE.  See the
 * GNU General Public License for more details.
 *
 * You should have received a copy of the GNU General Public License along
 * with this program; if not, write to the Free Software Foundation, Inc.,
 * 51 Franklin Street, Fifth Floor, Boston, MA 02110-1301 USA.
 */
#include <errno.h>
#include <time.h>
#include <linux/net_tstamp.h>
#include <poll.h>
#include <stdlib.h>
#include <string.h>
#include <sys/ioctl.h>
#include <sys/queue.h>

#include "address.h"
#include "bmc.h"
#include "clock.h"
#include "clockadj.h"
#include "clockcheck.h"
#include "foreign.h"
#include "filter.h"
#include "missing.h"
#include "msg.h"
#include "phc.h"
#include "port.h"
#include "servo.h"
#include "stats.h"
#include "print.h"
#include "rtnl.h"
#include "tlv.h"
#include "tsproc.h"
#include "uds.h"
#include "util.h"

#include "test.h"

#define N_CLOCK_PFD (N_POLLFD + 1) /* one extra per port, for the fault timer */
#define POW2_41 ((double)(1ULL << 41))

struct interface {
	STAILQ_ENTRY(interface) list;
};

struct port {
	LIST_ENTRY(port) list;
};

struct freq_estimator {
	tmv_t origin1;
	tmv_t ingress1;
	unsigned int max_count;
	unsigned int count;
};

struct clock_stats {
	struct stats *offset;
	struct stats *freq;
	struct stats *delay;
	unsigned int max_count;
};

struct clock_subscriber {
	LIST_ENTRY(clock_subscriber) list;
	uint8_t events[EVENT_BITMASK_CNT];
	struct PortIdentity targetPortIdentity;
	struct address addr;
	UInteger16 sequenceId;
	time_t expiration;
};

struct clock {
	enum clock_type type;
	struct config *config;
	clockid_t clkid;
	struct servo *servo;
	enum servo_type servo_type;
	int (*dscmp)(struct dataset *a, struct dataset *b);
	struct defaultDS dds;
	struct dataset default_dataset;
	struct currentDS cur;
	struct parent_ds dad;
	struct timePropertiesDS tds;
	struct ClockIdentity ptl[PATH_TRACE_MAX];
	struct foreign_clock *best;
	struct ClockIdentity best_id;
	LIST_HEAD(ports_head, port) ports;
	struct port *uds_rw_port;
	struct port *uds_ro_port;
	struct pollfd *pollfd;
	int pollfd_valid;
	int nports; /* does not include the two UDS ports */
	int last_port_number;
	int sde;
	int free_running;
	int freq_est_interval;
	int local_sync_uncertain;
	int write_phase_mode;
	int grand_master_capable; /* for 802.1AS only */
	int utc_timescale;
	int utc_offset_set;
	int leap_set;
	int kernel_leap;
	int utc_offset;
	int time_flags;  /* grand master role */
	int time_source; /* grand master role */
	UInteger8 clock_class_threshold;
	UInteger8 max_steps_removed;
	enum servo_state servo_state;
	enum timestamp_type timestamping;
	tmv_t master_offset;
	tmv_t path_delay;
	tmv_t ingress_ts;
	tmv_t initial_delay;
	struct tsproc *tsproc;
	struct freq_estimator fest;
	struct time_status_np status;
	double master_local_rr; /* maintained when free_running */
	double nrr;
	struct clock_description desc;
	struct clock_stats stats;
	int stats_interval;
	struct clockcheck *sanity_check;
	struct interface *uds_rw_if;
	struct interface *uds_ro_if;
	LIST_HEAD(clock_subscribers_head, clock_subscriber) subscribers;
	struct monitor *slave_event_monitor;
	int step_window_counter;
	int step_window;
};

struct clock the_clock;

static void handle_state_decision_event(struct clock *c);
static int clock_resize_pollfd(struct clock *c, int new_nports);
static void clock_remove_port(struct clock *c, struct port *p);
static void clock_stats_display(struct clock_stats *s);

static void remove_subscriber(struct clock_subscriber *s)
{
#if CLOCK
	fprintf(stderr, "%s\n", __func__);
#endif
	LIST_REMOVE(s, list);
	free(s);
}

static void clock_update_subscription(struct clock *c, struct ptp_message *req,
				      uint8_t *bitmask, uint16_t duration)
{
	struct clock_subscriber *s, *tmp;
	struct timespec now;
	int i, remove = 1;
#if CLOCK
	fprintf(stderr, "%s\n", __func__);
#endif

	for (i = 0; i < EVENT_BITMASK_CNT; i++) {
		if (bitmask[i]) {
			remove = 0;
			break;
		}
	}

	LIST_FOREACH_SAFE(s, &c->subscribers, list, tmp) {
		if (pid_eq(&s->targetPortIdentity,
			   &req->header.sourcePortIdentity)) {
			if (!remove) {
				/* Update transport address and event mask. */
				s->addr = req->address;
				memcpy(s->events, bitmask, EVENT_BITMASK_CNT);
				clock_gettime(CLOCK_MONOTONIC, &now);
				s->expiration = now.tv_sec + duration;
			} else {
				remove_subscriber(s);
			}
			return;
		}
	}
	if (remove)
		return;
	/* Not present yet, add the subscriber. */
	s = malloc(sizeof(*s));
	if (!s) {
		pr_err("failed to allocate memory for a subscriber");
		return;
	}
	s->targetPortIdentity = req->header.sourcePortIdentity;
	s->addr = req->address;
	memcpy(s->events, bitmask, EVENT_BITMASK_CNT);
	clock_gettime(CLOCK_MONOTONIC, &now);
	s->expiration = now.tv_sec + duration;
	s->sequenceId = 0;
	LIST_INSERT_HEAD(&c->subscribers, s, list);
}

static void clock_get_subscription(struct clock *c, struct ptp_message *req,
				   uint8_t *bitmask, uint16_t *duration)
{
	struct clock_subscriber *s;
	struct timespec now;

#if CLOCK
	fprintf(stderr, "%s\n", __func__);
#endif
	LIST_FOREACH(s, &c->subscribers, list) {
		if (pid_eq(&s->targetPortIdentity,
			   &req->header.sourcePortIdentity)) {
			memcpy(bitmask, s->events, EVENT_BITMASK_CNT);
			clock_gettime(CLOCK_MONOTONIC, &now);
			if (s->expiration < now.tv_sec)
				*duration = 0;
			else
				*duration = s->expiration - now.tv_sec;
			return;
		}
	}
	/* A client without entry means the client has no subscriptions. */
	memset(bitmask, 0, EVENT_BITMASK_CNT);
	*duration = 0;
}

static void clock_flush_subscriptions(struct clock *c)
{
	struct clock_subscriber *s, *tmp;

#if CLOCK
	fprintf(stderr, "%s\n", __func__);
#endif
	LIST_FOREACH_SAFE(s, &c->subscribers, list, tmp) {
		remove_subscriber(s);
	}
}

static void clock_prune_subscriptions(struct clock *c)
{
	struct clock_subscriber *s, *tmp;
	struct timespec now;

#if CLOCK
	fprintf(stderr, "%s\n", __func__);
#endif
	clock_gettime(CLOCK_MONOTONIC, &now);
	LIST_FOREACH_SAFE(s, &c->subscribers, list, tmp) {
		if (s->expiration <= now.tv_sec) {
			pr_info("subscriber %s timed out",
				pid2str(&s->targetPortIdentity));
			remove_subscriber(s);
		}
	}
}

void clock_send_notification(struct clock *c, struct ptp_message *msg,
			     enum notification event)
{
	struct port *uds = c->uds_rw_port;
	struct clock_subscriber *s;

#if CLOCK
	fprintf(stderr, "%s\n", __func__);
#endif
	LIST_FOREACH(s, &c->subscribers, list) {
		if (!event_bitmask_get(s->events, event))
			continue;
		/* send event */
		msg->header.sequenceId = htons(s->sequenceId);
		s->sequenceId++;
		msg->management.targetPortIdentity.clockIdentity =
			s->targetPortIdentity.clockIdentity;
		msg->management.targetPortIdentity.portNumber =
			htons(s->targetPortIdentity.portNumber);
		msg->address = s->addr;
		port_forward_to(uds, msg);
	}
}

void clock_destroy(struct clock *c)
{
	struct port *p, *tmp;

#if CLOCK
	fprintf(stderr, "%s\n", __func__);
#endif
	interface_destroy(c->uds_rw_if);
	interface_destroy(c->uds_ro_if);
	clock_flush_subscriptions(c);
	LIST_FOREACH_SAFE(p, &c->ports, list, tmp) {
		clock_remove_port(c, p);
	}
	monitor_destroy(c->slave_event_monitor);
	port_close(c->uds_rw_port);
	port_close(c->uds_ro_port);
	free(c->pollfd);
	if (c->clkid != CLOCK_REALTIME) {
		phc_close(c->clkid);
	}
	servo_destroy(c->servo);
	tsproc_destroy(c->tsproc);
	stats_destroy(c->stats.offset);
	stats_destroy(c->stats.freq);
	stats_destroy(c->stats.delay);
	if (c->sanity_check) {
		clockcheck_destroy(c->sanity_check);
	}
	memset(c, 0, sizeof(*c));
	msg_cleanup();
	tc_cleanup();
}

static int clock_fault_timeout(struct port *port, int set)
{
	struct fault_interval i;

#if CLOCK
	fprintf(stderr, "%s\n", __func__);
#endif
	if (!set) {
		pr_debug("clearing fault on %s", port_log_name(port));
		return port_set_fault_timer_lin(port, 0);
	}

	fault_interval(port, last_fault_type(port), &i);

	if (i.type == FTMO_LINEAR_SECONDS) {
		pr_debug("waiting %d seconds to clear fault on %s",
			 i.val, port_log_name(port));
		return port_set_fault_timer_lin(port, i.val);
	} else if (i.type == FTMO_LOG2_SECONDS) {
		pr_debug("waiting 2^{%d} seconds to clear fault on %s",
			 i.val, port_log_name(port));
		return port_set_fault_timer_log(port, 1, i.val);
	}

	pr_err("Unsupported fault interval type %d", i.type);
	return -1;
}

static void clock_freq_est_reset(struct clock *c)
{
#if CLOCK
	fprintf(stderr, "%s\n", __func__);
#endif
	c->fest.origin1 = tmv_zero();
	c->fest.ingress1 = tmv_zero();
	c->fest.count = 0;
}

static void clock_management_send_error(struct port *p,
					struct ptp_message *msg, int error_id)
{
#if CLOCK
	fprintf(stderr, "%s\n", __func__);
#endif
	if (port_management_error(port_identity(p), p, msg, error_id))
		pr_err("failed to send management error status");
}

/* The 'p' and 'req' paremeters are needed for the GET actions that operate
 * on per-client datasets. If such actions do not apply to the caller, it is
 * allowed to pass both of them as NULL.
 */
static int clock_management_fill_response(struct clock *c, struct port *p,
					  struct ptp_message *req,
					  struct ptp_message *rsp, int id)
{
	struct grandmaster_settings_np *gsn;
	struct management_tlv_datum *mtd;
	struct subscribe_events_np *sen;
	struct management_tlv *tlv;
	struct time_status_np *tsn;
	struct tlv_extra *extra;
	struct PTPText *text;
	uint16_t duration;
	int datalen = 0;

#if CLOCK
	fprintf(stderr, "%s\n", __func__);
#endif
	extra = tlv_extra_alloc();
	if (!extra) {
		pr_err("failed to allocate TLV descriptor");
		return 0;
	}
	extra->tlv = (struct TLV *) rsp->management.suffix;

	tlv = (struct management_tlv *) rsp->management.suffix;
	tlv->type = TLV_MANAGEMENT;
	tlv->id = id;

	switch (id) {
	case MID_USER_DESCRIPTION:
		text = (struct PTPText *) tlv->data;
		text->length = c->desc.userDescription.length;
		memcpy(text->text, c->desc.userDescription.text, text->length);
		datalen = 1 + text->length;
		break;
	case MID_DEFAULT_DATA_SET:
		memcpy(tlv->data, &c->dds, sizeof(c->dds));
		datalen = sizeof(c->dds);
		break;
	case MID_CURRENT_DATA_SET:
		memcpy(tlv->data, &c->cur, sizeof(c->cur));
		datalen = sizeof(c->cur);
		break;
	case MID_PARENT_DATA_SET:
		memcpy(tlv->data, &c->dad.pds, sizeof(c->dad.pds));
		datalen = sizeof(c->dad.pds);
		break;
	case MID_TIME_PROPERTIES_DATA_SET:
		memcpy(tlv->data, &c->tds, sizeof(c->tds));
		datalen = sizeof(c->tds);
		break;
	case MID_PRIORITY1:
		mtd = (struct management_tlv_datum *) tlv->data;
		mtd->val = c->dds.priority1;
		datalen = sizeof(*mtd);
		break;
	case MID_PRIORITY2:
		mtd = (struct management_tlv_datum *) tlv->data;
		mtd->val = c->dds.priority2;
		datalen = sizeof(*mtd);
		break;
	case MID_DOMAIN:
		mtd = (struct management_tlv_datum *) tlv->data;
		mtd->val = c->dds.domainNumber;
		datalen = sizeof(*mtd);
		break;
	case MID_SLAVE_ONLY:
		mtd = (struct management_tlv_datum *) tlv->data;
		mtd->val = c->dds.flags & DDS_SLAVE_ONLY ? 1 : 0;
		datalen = sizeof(*mtd);
		break;
	case MID_CLOCK_ACCURACY:
		mtd = (struct management_tlv_datum *) tlv->data;
		mtd->val = c->dds.clockQuality.clockAccuracy;
		datalen = sizeof(*mtd);
		break;
	case MID_TRACEABILITY_PROPERTIES:
		mtd = (struct management_tlv_datum *) tlv->data;
		mtd->val = c->tds.flags & (TIME_TRACEABLE|FREQ_TRACEABLE);
		datalen = sizeof(*mtd);
		break;
	case MID_TIMESCALE_PROPERTIES:
		mtd = (struct management_tlv_datum *) tlv->data;
		mtd->val = c->tds.flags & PTP_TIMESCALE;
		datalen = sizeof(*mtd);
		break;
	case MID_TIME_STATUS_NP:
		tsn = (struct time_status_np *) tlv->data;
		tsn->master_offset = tmv_to_nanoseconds(c->master_offset);
		tsn->ingress_time = tmv_to_nanoseconds(c->ingress_ts);
		tsn->cumulativeScaledRateOffset =
			(Integer32) (c->status.cumulativeScaledRateOffset +
				      c->nrr * POW2_41 - POW2_41);
		tsn->scaledLastGmPhaseChange = c->status.scaledLastGmPhaseChange;
		tsn->gmTimeBaseIndicator = c->status.gmTimeBaseIndicator;
		tsn->lastGmPhaseChange = c->status.lastGmPhaseChange;
		if (cid_eq(&c->dad.pds.grandmasterIdentity, &c->dds.clockIdentity))
			tsn->gmPresent = 0;
		else
			tsn->gmPresent = 1;
		tsn->gmIdentity = c->dad.pds.grandmasterIdentity;
		datalen = sizeof(*tsn);
		break;
	case MID_GRANDMASTER_SETTINGS_NP:
		gsn = (struct grandmaster_settings_np *) tlv->data;
		gsn->clockQuality = c->dds.clockQuality;
		gsn->utc_offset = c->utc_offset;
		gsn->time_flags = c->time_flags;
		gsn->time_source = c->time_source;
		datalen = sizeof(*gsn);
		break;
	case MID_SUBSCRIBE_EVENTS_NP:
		if (p != c->uds_rw_port) {
			/* Only the UDS-RW port allowed. */
			break;
		}
		sen = (struct subscribe_events_np *)tlv->data;
		clock_get_subscription(c, req, sen->bitmask, &duration);
		memcpy(&sen->duration, &duration, sizeof(sen->duration));
		datalen = sizeof(*sen);
		break;
	case MID_SYNCHRONIZATION_UNCERTAIN_NP:
		mtd = (struct management_tlv_datum *) tlv->data;
		mtd->val = c->local_sync_uncertain;
		datalen = sizeof(*mtd);
		break;
	default:
		/* The caller should *not* respond to this message. */
		tlv_extra_recycle(extra);
		return 0;
	}
	if (datalen % 2) {
		tlv->data[datalen] = 0;
		datalen++;
	}
	tlv->length = sizeof(tlv->id) + datalen;
	rsp->header.messageLength += sizeof(*tlv) + datalen;
	msg_tlv_attach(rsp, extra);

	/* The caller can respond to this message. */
	return 1;
}

static int clock_management_get_response(struct clock *c, struct port *p,
					 int id, struct ptp_message *req)
{
	struct PortIdentity pid = port_identity(p);
	struct ptp_message *rsp;
	int respond;

#if CLOCK
	fprintf(stderr, "%s\n", __func__);
#endif
	rsp = port_management_reply(pid, p, req);
	if (!rsp) {
		return 0;
	}
	respond = clock_management_fill_response(c, p, req, rsp, id);
	if (respond)
		port_prepare_and_send(p, rsp, TRANS_GENERAL);
	msg_put(rsp);
	return respond;
}

static int clock_management_set(struct clock *c, struct port *p,
				int id, struct ptp_message *req, int *changed)
{
	int respond = 0;
	struct management_tlv *tlv;
	struct management_tlv_datum *mtd;
	struct grandmaster_settings_np *gsn;
	struct subscribe_events_np *sen;

#if CLOCK
	fprintf(stderr, "%s\n", __func__);
#endif
	tlv = (struct management_tlv *) req->management.suffix;

	switch (id) {
	case MID_PRIORITY1:
		mtd = (struct management_tlv_datum *) tlv->data;
		c->dds.priority1 = mtd->val;
		*changed = 1;
		respond = 1;
		break;
	case MID_PRIORITY2:
		mtd = (struct management_tlv_datum *) tlv->data;
		c->dds.priority2 = mtd->val;
		*changed = 1;
		respond = 1;
		break;
	case MID_GRANDMASTER_SETTINGS_NP:
		gsn = (struct grandmaster_settings_np *) tlv->data;
		c->dds.clockQuality = gsn->clockQuality;
		c->utc_offset = gsn->utc_offset;
		c->time_flags = gsn->time_flags;
		c->time_source = gsn->time_source;
		*changed = 1;
		respond = 1;
		break;
	case MID_SUBSCRIBE_EVENTS_NP:
		sen = (struct subscribe_events_np *)tlv->data;
		clock_update_subscription(c, req, sen->bitmask, sen->duration);
		respond = 1;
		break;
	case MID_SYNCHRONIZATION_UNCERTAIN_NP:
		mtd = (struct management_tlv_datum *) tlv->data;
		switch (mtd->val) {
		case SYNC_UNCERTAIN_DONTCARE:
		case SYNC_UNCERTAIN_FALSE:
		case SYNC_UNCERTAIN_TRUE:
			/* Display stats on change of local_sync_uncertain */
			if (c->local_sync_uncertain != mtd->val
			    && stats_get_num_values(c->stats.offset))
				clock_stats_display(&c->stats);
			c->local_sync_uncertain = mtd->val;
			respond = 1;
			break;
		}
		break;
	}
	if (respond && !clock_management_get_response(c, p, id, req))
		pr_err("failed to send management set response");
	return respond ? 1 : 0;
}

static void clock_stats_update(struct clock_stats *s,
			       double offset, double freq)
{
	stats_add_value(s->offset, offset);
	stats_add_value(s->freq, freq);

#if CLOCK
	fprintf(stderr, "%s\n", __func__);
#endif
	if (stats_get_num_values(s->offset) < s->max_count)
		return;

	clock_stats_display(s);
}

static void clock_stats_display(struct clock_stats *s)
{
	struct stats_result offset_stats, freq_stats, delay_stats;

	stats_get_result(s->offset, &offset_stats);
	stats_get_result(s->freq, &freq_stats);

#if CLOCK
	fprintf(stderr, "%s\n", __func__);
#endif
	/* Path delay stats are updated separately, they may be empty. */
	if (!stats_get_result(s->delay, &delay_stats)) {
		pr_info("rms %4.0f max %4.0f "
			"freq %+6.0f +/- %3.0f "
			"delay %5.0f +/- %3.0f",
			offset_stats.rms, offset_stats.max_abs,
			freq_stats.mean, freq_stats.stddev,
			delay_stats.mean, delay_stats.stddev);
	} else {
		pr_info("rms %4.0f max %4.0f "
			"freq %+6.0f +/- %3.0f",
			offset_stats.rms, offset_stats.max_abs,
			freq_stats.mean, freq_stats.stddev);
	}

	stats_reset(s->offset);
	stats_reset(s->freq);
	stats_reset(s->delay);
}

static enum servo_state clock_no_adjust(struct clock *c, tmv_t ingress,
					tmv_t origin)
{
	struct freq_estimator *f = &c->fest;
	double freq, fui, ratio;
	enum servo_state state;

#if CLOCK
	fprintf(stderr, "%s\n", __func__);
#endif
	if (c->local_sync_uncertain == SYNC_UNCERTAIN_FALSE) {
		state = SERVO_LOCKED;
	} else {
		state = SERVO_UNLOCKED;
	}

	/*
	 * The ratio of the local clock freqency to the master clock
	 * is estimated by:
	 *
	 *    (ingress_2 - ingress_1) / (origin_2 - origin_1)
	 *
	 * Both of the origin time estimates include the path delay,
	 * but we assume that the path delay is in fact constant.
	 * By leaving out the path delay altogther, we can avoid the
	 * error caused by our imperfect path delay measurement.
	 */
	if (tmv_is_zero(f->ingress1)) {
		f->ingress1 = ingress;
		f->origin1 = origin;
		return state;
	}
	f->count++;
	if (f->count < f->max_count) {
		return state;
	}
	if (tmv_cmp(ingress, f->ingress1) == 0) {
		pr_warning("bad timestamps in rate ratio calculation");
		return state;
	}

	ratio = tmv_dbl(tmv_sub(origin, f->origin1)) /
		tmv_dbl(tmv_sub(ingress, f->ingress1));
	freq = (1.0 - ratio) * 1e9;

	if (c->stats.max_count > 1) {
		clock_stats_update(&c->stats, tmv_dbl(c->master_offset), freq);
	} else {
		pr_info("master offset %10" PRId64 " s%d freq %+7.0f "
			"path delay %9" PRId64,
			tmv_to_nanoseconds(c->master_offset), state, freq,
			tmv_to_nanoseconds(c->path_delay));
	}

	fui = 1.0 + (c->status.cumulativeScaledRateOffset + 0.0) / POW2_41;

	pr_debug("peer/local    %.9f", c->nrr);
	pr_debug("fup_info      %.9f", fui);
	pr_debug("product       %.9f", fui * c->nrr);
	pr_debug("sum-1         %.9f", fui + c->nrr - 1.0);
	pr_debug("master/local  %.9f", ratio);
	pr_debug("diff         %+.9f", ratio - (fui + c->nrr - 1.0));

	f->ingress1 = ingress;
	f->origin1 = origin;
	f->count = 0;

	c->master_local_rr = ratio;

	return state;
}

static void clock_update_grandmaster(struct clock *c)
{
	struct parentDS *pds = &c->dad.pds;
#if CLOCK
	fprintf(stderr, "%s\n", __func__);
#endif
	memset(&c->cur, 0, sizeof(c->cur));
	memset(c->ptl, 0, sizeof(c->ptl));

	pds->parentPortIdentity.clockIdentity   = c->dds.clockIdentity;
	/* Follow IEEE 1588 Table 30: Updates for state decision code M1 and M2 */
	pds->parentPortIdentity.portNumber      = 0;
	pds->grandmasterIdentity                = c->dds.clockIdentity;
	pds->grandmasterClockQuality            = c->dds.clockQuality;
	pds->grandmasterPriority1               = c->dds.priority1;
	pds->grandmasterPriority2               = c->dds.priority2;
	c->dad.path_length                      = 0;
	c->tds.currentUtcOffset                 = c->utc_offset;
	c->tds.flags                            = c->time_flags;
	c->tds.timeSource                       = c->time_source;
}

static void clock_update_slave(struct clock *c)
{
	struct parentDS *pds = &c->dad.pds;
	struct timePropertiesDS tds;
	struct ptp_message *msg;

#if CLOCK
	fprintf(stderr, "%s\n", __func__);
#endif
	if (!c->best)
		return;

	msg                            = TAILQ_FIRST(&c->best->messages);
	c->cur.stepsRemoved            = 1 + c->best->dataset.stepsRemoved;
	pds->parentPortIdentity        = c->best->dataset.sender;
	pds->grandmasterIdentity       = msg->announce.grandmasterIdentity;
	pds->grandmasterClockQuality   = msg->announce.grandmasterClockQuality;
	pds->grandmasterPriority1      = msg->announce.grandmasterPriority1;
	pds->grandmasterPriority2      = msg->announce.grandmasterPriority2;
	tds.currentUtcOffset           = msg->announce.currentUtcOffset;
	tds.flags                      = msg->header.flagField[1];
	tds.timeSource                 = msg->announce.timeSource;
	if (!(tds.flags & PTP_TIMESCALE)) {
		pr_warning("foreign master not using PTP timescale");
	}
	if (tds.currentUtcOffset < c->utc_offset) {
		pr_warning("running in a temporal vortex");
	}
	clock_update_time_properties(c, tds);
}

static int clock_utc_correct(struct clock *c, tmv_t ingress)
{
	struct timespec offset;
	int utc_offset, leap, clock_leap;
	uint64_t ts;

#if CLOCK
	fprintf(stderr, "%s\n", __func__);
#endif
	if (!c->utc_timescale && c->tds.flags & PTP_TIMESCALE)
		return 0;

	utc_offset = c->utc_offset;

	if (c->tds.flags & LEAP_61) {
		leap = 1;
	} else if (c->tds.flags & LEAP_59) {
		leap = -1;
	} else {
		leap = 0;
	}

	/* Handle leap seconds. */
	if (leap || c->leap_set) {
		/* If the clock will be stepped, the time stamp has to be the
		   target time. Ignore possible 1 second error in utc_offset. */
		if (c->servo_state == SERVO_UNLOCKED) {
			ts = tmv_to_nanoseconds(tmv_sub(ingress,
							c->master_offset));
			if (c->tds.flags & PTP_TIMESCALE)
				ts -= utc_offset * NS_PER_SEC;
		} else {
			ts = tmv_to_nanoseconds(ingress);
		}

		/* Suspend clock updates in the last second before midnight. */
		if (is_utc_ambiguous(ts)) {
			pr_info("clock update suspended due to leap second");
			return -1;
		}

		clock_leap = leap_second_status(ts, c->leap_set,
						&leap, &utc_offset);
		if (c->leap_set != clock_leap) {
			if (c->kernel_leap && c->clkid == CLOCK_REALTIME)
				sysclk_set_leap(clock_leap);
			else
				servo_leap(c->servo, clock_leap);
			c->leap_set = clock_leap;
		}
	}

	/* Update TAI-UTC offset of the system clock if valid and traceable. */
	if (c->tds.flags & UTC_OFF_VALID && c->tds.flags & TIME_TRACEABLE &&
	    c->utc_offset_set != utc_offset && c->clkid == CLOCK_REALTIME) {
		sysclk_set_tai_offset(utc_offset);
		c->utc_offset_set = utc_offset;
	}

	if (!(c->tds.flags & PTP_TIMESCALE))
		return 0;

	offset.tv_sec = utc_offset;
	offset.tv_nsec = 0;
	/* Local clock is UTC, but master is TAI. */
	c->master_offset = tmv_add(c->master_offset, timespec_to_tmv(offset));
	return 0;
}

static int forwarding(struct clock *c, struct port *p)
{
	enum port_state ps = port_state(p);
#if CLOCK
	fprintf(stderr, "%s\n", __func__);
#endif

	if (p == c->uds_ro_port)
		return 0;

	switch (ps) {
	case PS_MASTER:
	case PS_GRAND_MASTER:
	case PS_SLAVE:
	case PS_UNCALIBRATED:
	case PS_PRE_MASTER:
		return 1;
	default:
		break;
	}
	if (p == c->uds_rw_port && ps != PS_FAULTY) {
		return 1;
	}
	return 0;
}

/* public methods */

UInteger8 clock_class(struct clock *c)
{
#if CLOCK
	fprintf(stderr, "%s\n", __func__);
#endif
	return c->dds.clockQuality.clockClass;
}

struct config *clock_config(struct clock *c)
{
#if CLOCK
	fprintf(stderr, "%s\n", __func__);
#endif
	return c->config;
}

int (*clock_dscmp(struct clock *c))(struct dataset *a, struct dataset *b)
{
#if CLOCK
	fprintf(stderr, "%s\n", __func__);
#endif
	return c->dscmp;
}

struct currentDS *clock_current_dataset(struct clock *c)
{
#if CLOCK
	fprintf(stderr, "%s\n", __func__);
#endif
	return &c->cur;
}

static int clock_add_port(struct clock *c, const char *phc_device,
			  int phc_index, enum timestamp_type timestamping,
			  struct interface *iface)
{
	struct port *p, *piter, *lastp = NULL;

#if CLOCK
	fprintf(stderr, "%s\n", __func__);
#endif
	if (clock_resize_pollfd(c, c->nports + 2)) {
		return -1;
	}
	p = port_open(phc_device, phc_index, timestamping,
		      ++c->last_port_number, iface, c);
	if (!p) {
		/* No need to shrink pollfd */
		return -1;
	}
	LIST_FOREACH(piter, &c->ports, list) {
		lastp = piter;
	}
	if (lastp) {
		LIST_INSERT_AFTER(lastp, p, list);
	} else {
		LIST_INSERT_HEAD(&c->ports, p, list);
	}
	c->nports++;
	clock_fda_changed(c);

	return 0;
}

static void clock_remove_port(struct clock *c, struct port *p)
{
	/* Do not call clock_resize_pollfd, it's pointless to shrink
	 * the allocated memory at this point, clock_destroy will free
	 * it all anyway. This function is usable from other parts of
	 * the code, but even then we don't mind if pollfd is larger
	 * than necessary. */
#if CLOCK
	fprintf(stderr, "%s\n", __func__);
#endif
	LIST_REMOVE(p, list);
	c->nports--;
	clock_fda_changed(c);
	port_close(p);
}

int clock_required_modes(struct clock *c)
{
	int required_modes = 0;

#if CLOCK
	fprintf(stderr, "%s\n", __func__);
#endif
	switch (c->timestamping) {
	case TS_SOFTWARE:
		required_modes |= SOF_TIMESTAMPING_TX_SOFTWARE |
			SOF_TIMESTAMPING_RX_SOFTWARE |
			SOF_TIMESTAMPING_SOFTWARE;
		break;
	case TS_LEGACY_HW:
		required_modes |= SOF_TIMESTAMPING_TX_HARDWARE |
			SOF_TIMESTAMPING_RX_HARDWARE |
			SOF_TIMESTAMPING_SYS_HARDWARE;
		break;
	case TS_HARDWARE:
	case TS_ONESTEP:
	case TS_P2P1STEP:
		required_modes |= SOF_TIMESTAMPING_TX_HARDWARE |
			SOF_TIMESTAMPING_RX_HARDWARE |
			SOF_TIMESTAMPING_RAW_HARDWARE;
		break;
	default:
		break;
	}

	return required_modes;
}

struct clock *clock_create(enum clock_type type, struct config *config,
			   const char *phc_device)
{
	enum servo_type servo = config_get_int(config, NULL, "clock_servo");
	char ts_label[IF_NAMESIZE], phc[32], *tmp;
	enum timestamp_type timestamping;
	int phc_index, conf_phc_index, required_modes = 0;
	struct clock *c = &the_clock;
	int max_adj = 0, sw_ts;
	const char *uds_ifname;
	double fadj = 0.0;
	struct port *p;
	unsigned char oui[OUI_LEN];
	struct interface *iface;
	struct timespec ts;
	int sfl;

#if CLOCK
	fprintf(stderr, "%s\n", __func__);
#endif

	clock_gettime(CLOCK_REALTIME, &ts);
	srandom(ts.tv_sec ^ ts.tv_nsec);

	if (c->nports) {
		clock_destroy(c);
	}

	switch (type) {
	case CLOCK_TYPE_ORDINARY:
	case CLOCK_TYPE_BOUNDARY:
	case CLOCK_TYPE_P2P:
	case CLOCK_TYPE_E2E:
		c->type = type;
		break;
	case CLOCK_TYPE_MANAGEMENT:
		return NULL;
	}

	/* Initialize the defaultDS. */
	c->dds.clockQuality.clockClass =
		config_get_int(config, NULL, "clockClass");
	c->dds.clockQuality.clockAccuracy =
		config_get_int(config, NULL, "clockAccuracy");
	c->dds.clockQuality.offsetScaledLogVariance =
		config_get_int(config, NULL, "offsetScaledLogVariance");

	c->desc.productDescription.max_symbols = 64;
	c->desc.revisionData.max_symbols = 32;
	c->desc.userDescription.max_symbols = 128;

	tmp = config_get_string(config, NULL, "productDescription");
	if (count_char(tmp, ';') != 2 ||
	    static_ptp_text_set(&c->desc.productDescription, tmp)) {
		pr_err("invalid productDescription '%s'", tmp);
		return NULL;
	}
	tmp = config_get_string(config, NULL, "revisionData");
	if (count_char(tmp, ';') != 2 ||
	    static_ptp_text_set(&c->desc.revisionData, tmp)) {
		pr_err("invalid revisionData '%s'", tmp);
		return NULL;
	}
	tmp = config_get_string(config, NULL, "userDescription");
	if (static_ptp_text_set(&c->desc.userDescription, tmp)) {
		pr_err("invalid userDescription '%s'", tmp);
		return NULL;
	}
	tmp = config_get_string(config, NULL, "manufacturerIdentity");
	if (OUI_LEN != sscanf(tmp, "%hhx:%hhx:%hhx", &oui[0], &oui[1], &oui[2])) {
		pr_err("invalid manufacturerIdentity '%s'", tmp);
		return NULL;
	}
	memcpy(c->desc.manufacturerIdentity, oui, OUI_LEN);

	c->dds.domainNumber = config_get_int(config, NULL, "domainNumber");

	if (config_get_int(config, NULL, "clientOnly")) {
		c->dds.flags |= DDS_SLAVE_ONLY;
	}
	if (!config_get_int(config, NULL, "gmCapable") &&
	    c->dds.flags & DDS_SLAVE_ONLY) {
		pr_err("Cannot mix 1588 clientOnly with 802.1AS !gmCapable");
		return NULL;
	}
	if (!config_get_int(config, NULL, "gmCapable") ||
	    c->dds.flags & DDS_SLAVE_ONLY) {
		c->dds.clockQuality.clockClass = 255;
	}
	c->default_dataset.localPriority =
		config_get_int(config, NULL, "G.8275.defaultDS.localPriority");
	c->max_steps_removed = config_get_int(config, NULL,"maxStepsRemoved");
	c->clock_class_threshold = config_get_int(config, NULL, "clock_class_threshold");

	/* Harmonize the twoStepFlag with the time_stamping option. */
	if (config_harmonize_onestep(config)) {
		return NULL;
	}
	if (config_get_int(config, NULL, "twoStepFlag")) {
		c->dds.flags |= DDS_TWO_STEP_FLAG;
	}
	timestamping = config_get_int(config, NULL, "time_stamping");
	if (timestamping == TS_SOFTWARE) {
		sw_ts = 1;
	} else {
		sw_ts = 0;
	}

	c->dds.priority1 = config_get_int(config, NULL, "priority1");
	c->dds.priority2 = config_get_int(config, NULL, "priority2");

	/* Check the time stamping mode on each interface. */
	c->timestamping = timestamping;
	required_modes = clock_required_modes(c);
	STAILQ_FOREACH(iface, &config->interfaces, list) {
		memset(ts_label, 0, sizeof(ts_label));
		if (!rtnl_get_ts_device(interface_name(iface), ts_label))
			interface_set_label(iface, ts_label);
		/* Interface speed information */
		interface_get_ifinfo(iface);
		interface_get_tsinfo(iface);
		if (interface_tsinfo_valid(iface) &&
				!interface_tsmodes_supported(iface, required_modes)) {
			pr_err("interface '%s' does not support requested timestamping mode",
					interface_name(iface));
			return NULL;
		}
	}

	iface = STAILQ_FIRST(&config->interfaces);

	conf_phc_index = config_get_int(config, interface_name(iface), "phc_index");

	/* determine PHC Clock index */
	if (config_get_int(config, NULL, "free_running")) {
		phc_index = -1;
	} else if (timestamping == TS_SOFTWARE || timestamping == TS_LEGACY_HW) {
		phc_index = -1;
	} else if (phc_device) {
		if (1 != sscanf(phc_device, "/dev/ptp%d", &phc_index)) {
			phc_index = -1;
		}
	} else if (conf_phc_index >= 0) {
		phc_index = conf_phc_index;
	} else if (interface_tsinfo_valid(iface)) {
		phc_index = interface_phc_index(iface);
	} else {
		pr_err("PTP device not specified and automatic determination"
		       " is not supported. Please specify PTP device.");
		return NULL;
	}
	if (phc_index >= 0) {
		pr_info("selected /dev/ptp%d as PTP clock", phc_index);
	}

	if (strcmp(config_get_string(config, NULL, "clockIdentity"),
		   "000000.0000.000000") == 0) {
		if (generate_clock_identity(&c->dds.clockIdentity,
					    interface_name(iface))) {
			pr_err("failed to generate a clock identity");
			return NULL;
		}
	} else {
		if (str2cid(config_get_string(config, NULL, "clockIdentity"),
					      &c->dds.clockIdentity)) {
			pr_err("failed to set clock identity");
			return NULL;
		}
	}

	/* Configure the UDS. */

	uds_ifname = config_get_string(config, NULL, "uds_address");
	c->uds_rw_if = interface_create(uds_ifname);
	if (config_set_section_int(config, interface_name(c->uds_rw_if),
				   "announceReceiptTimeout", 0)) {
		return NULL;
	}
	if (config_set_section_int(config, interface_name(c->uds_rw_if),
				    "delay_mechanism", DM_AUTO)) {
		return NULL;
	}
	if (config_set_section_int(config, interface_name(c->uds_rw_if),
				    "network_transport", TRANS_UDS)) {
		return NULL;
	}
	if (config_set_section_int(config, interface_name(c->uds_rw_if),
				   "delay_filter_length", 1)) {
		return NULL;
	}

	uds_ifname = config_get_string(config, NULL, "uds_ro_address");
	c->uds_ro_if = interface_create(uds_ifname);
	if (config_set_section_int(config, interface_name(c->uds_ro_if),
				   "announceReceiptTimeout", 0)) {
		return NULL;
	}
	if (config_set_section_int(config, interface_name(c->uds_ro_if),
				   "delay_mechanism", DM_AUTO)) {
		return NULL;
	}
	if (config_set_section_int(config, interface_name(c->uds_ro_if),
				   "network_transport", TRANS_UDS)) {
		return NULL;
	}
	if (config_set_section_int(config, interface_name(c->uds_ro_if),
				   "delay_filter_length", 1)) {
		return NULL;
	}

	c->config = config;
	c->free_running = config_get_int(config, NULL, "free_running");
	c->freq_est_interval = config_get_int(config, NULL, "freq_est_interval");
	c->local_sync_uncertain = SYNC_UNCERTAIN_DONTCARE;
	c->write_phase_mode = config_get_int(config, NULL, "write_phase_mode");
	c->grand_master_capable = config_get_int(config, NULL, "gmCapable");
	c->kernel_leap = config_get_int(config, NULL, "kernel_leap");
	c->utc_offset = config_get_int(config, NULL, "utc_offset");
	c->time_source = config_get_int(config, NULL, "timeSource");
	c->step_window = config_get_int(config, NULL, "step_window");

	if (c->free_running) {
		c->clkid = CLOCK_INVALID;
		if (timestamping == TS_SOFTWARE || timestamping == TS_LEGACY_HW) {
			c->utc_timescale = 1;
		}
	} else if (phc_index >= 0) {
		snprintf(phc, sizeof(phc), "/dev/ptp%d", phc_index);
		c->clkid = phc_open(phc);
		if (c->clkid == CLOCK_INVALID) {
			pr_err("Failed to open %s: %m", phc);
			return NULL;
		}
		max_adj = phc_max_adj(c->clkid);
		if (!max_adj) {
			pr_err("clock is not adjustable");
			return NULL;
		}
		clockadj_init(c->clkid);
	} else if (phc_device) {
		c->clkid = phc_open(phc_device);
		if (c->clkid == CLOCK_INVALID) {
			pr_err("Failed to open %s: %m", phc_device);
			return NULL;
		}
		max_adj = clockadj_max_freq(c->clkid);
		clockadj_init(c->clkid);
	} else {
		c->clkid = CLOCK_REALTIME;
		c->utc_timescale = 1;
		clockadj_init(c->clkid);
		max_adj = sysclk_max_freq();
		sysclk_set_leap(0);
	}
	c->utc_offset_set = 0;
	c->leap_set = 0;
	c->time_flags = c->utc_timescale ? 0 : PTP_TIMESCALE;

	if (c->clkid != CLOCK_INVALID) {
		fadj = clockadj_get_freq(c->clkid);
		/* Disable write phase mode if not implemented by driver */
		if (c->write_phase_mode && !phc_has_writephase(c->clkid)) {
			pr_err("clock does not support write phase mode");
			return NULL;
		}
	}
	c->servo = servo_create(c->config, servo, -fadj, max_adj, sw_ts);
	if (!c->servo) {
		pr_err("Failed to create clock servo");
		return NULL;
	}
	c->servo_state = SERVO_UNLOCKED;
	c->servo_type = servo;
	if (config_get_int(config, NULL, "dataset_comparison") == DS_CMP_G8275) {
		c->dscmp = telecom_dscmp;
	} else {
		c->dscmp = dscmp;
	}
	c->tsproc = tsproc_create(config_get_int(config, NULL, "tsproc_mode"),
				  config_get_int(config, NULL, "delay_filter"),
				  config_get_int(config, NULL, "delay_filter_length"));
	if (!c->tsproc) {
		pr_err("Failed to create time stamp processor");
		return NULL;
	}
	c->initial_delay = dbl_tmv(config_get_int(config, NULL, "initial_delay"));
	if (!tmv_is_zero(c->initial_delay)) {
		tsproc_set_delay(c->tsproc, c->initial_delay);
	}
	c->path_delay = c->initial_delay;
	c->master_local_rr = 1.0;
	c->nrr = 1.0;
	c->stats_interval = config_get_int(config, NULL, "summary_interval");
	c->stats.offset = stats_create();
	c->stats.freq = stats_create();
	c->stats.delay = stats_create();
	if (!c->stats.offset || !c->stats.freq || !c->stats.delay) {
		pr_err("failed to create stats");
		return NULL;
	}
	sfl = config_get_int(config, NULL, "sanity_freq_limit");
	if (sfl) {
		c->sanity_check = clockcheck_create(sfl);
		if (!c->sanity_check) {
			pr_err("Failed to create clock sanity check");
			return NULL;
		}
	}

	/* Initialize the parentDS. */
	clock_update_grandmaster(c);
	c->dad.pds.parentStats                           = 0;
	c->dad.pds.observedParentOffsetScaledLogVariance = 0xffff;
	c->dad.pds.observedParentClockPhaseChangeRate    = 0x7fffffff;
	c->dad.ptl = c->ptl;

	clock_sync_interval(c, 0);

	LIST_INIT(&c->subscribers);
	LIST_INIT(&c->ports);
	c->last_port_number = 0;

	if (clock_resize_pollfd(c, 0)) {
		pr_err("failed to allocate pollfd");
		return NULL;
	}

	/* Create the UDS interfaces. */

	c->uds_rw_port = port_open(phc_device, phc_index, timestamping, 0,
				   c->uds_rw_if, c);
	if (!c->uds_rw_port) {
		pr_err("failed to open the UDS-RW port");
		return NULL;
	}
	c->uds_ro_port = port_open(phc_device, phc_index, timestamping, 0,
				   c->uds_ro_if, c);
	if (!c->uds_ro_port) {
		pr_err("failed to open the UDS-RO port");
		return NULL;
	}
	clock_fda_changed(c);

	c->slave_event_monitor = monitor_create(config, c->uds_rw_port);
	if (!c->slave_event_monitor) {
		pr_err("failed to create slave event monitor");
		return NULL;
	}

	/* Create the ports. */
	STAILQ_FOREACH(iface, &config->interfaces, list) {
		if (clock_add_port(c, phc_device, phc_index, timestamping, iface)) {
			pr_err("failed to open port %s", interface_name(iface));
			return NULL;
		}
	}

	c->dds.numberPorts = c->nports;

	LIST_FOREACH(p, &c->ports, list) {
		port_dispatch(p, EV_INITIALIZE, 0);
	}
	port_dispatch(c->uds_rw_port, EV_INITIALIZE, 0);
	port_dispatch(c->uds_ro_port, EV_INITIALIZE, 0);

	return c;
}

struct dataset *clock_best_foreign(struct clock *c)
{
#if CLOCK
	fprintf(stderr, "%s\n", __func__);
#endif
	return c->best ? &c->best->dataset : NULL;
}

struct port *clock_best_port(struct clock *c)
{
#if CLOCK
	fprintf(stderr, "%s\n", __func__);
#endif
	return c->best ? c->best->port : NULL;
}

struct dataset *clock_default_ds(struct clock *c)
{
	struct dataset *out = &c->default_dataset;
	struct defaultDS *in = &c->dds;

#if CLOCK
	fprintf(stderr, "%s\n", __func__);
#endif
	out->priority1              = in->priority1;
	out->identity               = in->clockIdentity;
	out->quality                = in->clockQuality;
	out->priority2              = in->priority2;
	out->stepsRemoved           = 0;
	out->sender.clockIdentity   = in->clockIdentity;
	out->sender.portNumber      = 0;
	out->receiver.clockIdentity = in->clockIdentity;
	out->receiver.portNumber    = 0;

	return out;
}

UInteger8 clock_domain_number(struct clock *c)
{
#if CLOCK
	fprintf(stderr, "%s\n", __func__);
#endif
	return c->dds.domainNumber;
}

struct port *clock_first_port(struct clock *c)
{
#if CLOCK
	fprintf(stderr, "%s\n", __func__);
#endif
	return LIST_FIRST(&c->ports);
}

void clock_follow_up_info(struct clock *c, struct follow_up_info_tlv *f)
{
#if CLOCK
	fprintf(stderr, "%s\n", __func__);
#endif
	c->status.cumulativeScaledRateOffset = f->cumulativeScaledRateOffset;
	c->status.scaledLastGmPhaseChange = f->scaledLastGmPhaseChange;
	c->status.gmTimeBaseIndicator = f->gmTimeBaseIndicator;
	memcpy(&c->status.lastGmPhaseChange, &f->lastGmPhaseChange,
	       sizeof(c->status.lastGmPhaseChange));
}

int clock_free_running(struct clock *c)
{
#if CLOCK
	fprintf(stderr, "%s\n", __func__);
#endif
	return c->free_running ? 1 : 0;
}

int clock_gm_capable(struct clock *c)
{
#if CLOCK
	fprintf(stderr, "%s\n", __func__);
#endif
	return c->grand_master_capable;
}

struct ClockIdentity clock_identity(struct clock *c)
{
#if CLOCK
	fprintf(stderr, "%s\n", __func__);
#endif
	return c->dds.clockIdentity;
}

static int clock_resize_pollfd(struct clock *c, int new_nports)
{
	struct pollfd *new_pollfd;

#if CLOCK
	fprintf(stderr, "%s\n", __func__);
#endif
	/* Need to allocate two whole extra blocks of fds for UDS ports. */
	new_pollfd = realloc(c->pollfd,
			     (new_nports + 2) * N_CLOCK_PFD *
			     sizeof(struct pollfd));
	if (!new_pollfd) {
		return -1;
	}
	c->pollfd = new_pollfd;
	return 0;
}

static void clock_fill_pollfd(struct pollfd *dest, struct port *p)
{
	struct fdarray *fda;
	int i;

#if CLOCK
	fprintf(stderr, "%s\n", __func__);
#endif
	fda = port_fda(p);
	for (i = 0; i < N_POLLFD; i++) {
		dest[i].fd = fda->fd[i];
		dest[i].events = POLLIN|POLLPRI;
	}
	dest[i].fd = port_fault_fd(p);
	dest[i].events = POLLIN|POLLPRI;
}

static void clock_check_pollfd(struct clock *c)
{
	struct port *p;
	struct pollfd *dest = c->pollfd;

#if CLOCK
	fprintf(stderr, "%s\n", __func__);
#endif
	if (c->pollfd_valid) {
		return;
	}
	LIST_FOREACH(p, &c->ports, list) {
		clock_fill_pollfd(dest, p);
		dest += N_CLOCK_PFD;
	}
	clock_fill_pollfd(dest, c->uds_rw_port);
	dest += N_CLOCK_PFD;
	clock_fill_pollfd(dest, c->uds_ro_port);
	c->pollfd_valid = 1;
}

void clock_fda_changed(struct clock *c)
{
#if CLOCK
	fprintf(stderr, "%s\n", __func__);
#endif
	c->pollfd_valid = 0;
}

static int clock_do_forward_mgmt(struct clock *c,
				 struct port *in, struct port *out,
				 struct ptp_message *msg, int *pre_sent)
{
#if CLOCK
	fprintf(stderr, "%s\n", __func__);
#endif
	if (in == out || !forwarding(c, out))
		return 0;

	/* Don't forward any requests to the UDS-RW port
	   (the UDS-RO port doesn't allow any forwarding). */
	if (out == c->uds_rw_port) {
		switch (management_action(msg)) {
		case GET:
		case SET:
		case COMMAND:
			return 0;
		}
	}

	if (!*pre_sent) {
		/* delay calling msg_pre_send until
		 * actually forwarding */
		msg_pre_send(msg);
		*pre_sent = 1;
	}
	return port_forward(out, msg);
}

static void clock_forward_mgmt_msg(struct clock *c, struct port *p, struct ptp_message *msg)
{
	struct port *piter;
	int pdulen = 0, msg_ready = 0;

#if CLOCK
	fprintf(stderr, "%s\n", __func__);
#endif
	if (forwarding(c, p) && msg->management.boundaryHops) {
		pdulen = msg->header.messageLength;
		msg->management.boundaryHops--;
		LIST_FOREACH(piter, &c->ports, list) {
			if (clock_do_forward_mgmt(c, p, piter, msg, &msg_ready))
				pr_err("%s: management forward failed",
				       port_log_name(piter));
		}
		if (clock_do_forward_mgmt(c, p, c->uds_rw_port, msg, &msg_ready))
			pr_err("uds port: management forward failed");
		if (msg_ready) {
			msg_post_recv(msg, pdulen);
			msg->management.boundaryHops++;
		}
	}
}

tmv_t clock_ingress_time(struct clock *c)
{
#if CLOCK
	fprintf(stderr, "%s\n", __func__);
#endif
	return c->ingress_ts;
}

int clock_manage(struct clock *c, struct port *p, struct ptp_message *msg)
{
	int changed = 0, res, answers;
	struct port *piter;
	struct management_tlv *mgt;
	struct ClockIdentity *tcid, wildcard = {
		{0xff, 0xff, 0xff, 0xff, 0xff, 0xff, 0xff, 0xff}
	};

#if CLOCK
	fprintf(stderr, "%s\n", __func__);
#endif
	/* Forward this message out all eligible ports. */
	clock_forward_mgmt_msg(c, p, msg);

	/* Apply this message to the local clock and ports. */
	tcid = &msg->management.targetPortIdentity.clockIdentity;
	if (!cid_eq(tcid, &wildcard) && !cid_eq(tcid, &c->dds.clockIdentity)) {
		return changed;
	}
	if (msg_tlv_count(msg) != 1) {
		return changed;
	}
	mgt = (struct management_tlv *) msg->management.suffix;

	/*
	  The correct length according to the management ID is checked
	  in tlv.c, but management TLVs with empty bodies are also
	  received successfully to support GETs and CMDs. At this
	  point the TLV either has the correct length or length 2.
	*/
	switch (management_action(msg)) {
	case GET:
		if (clock_management_get_response(c, p, mgt->id, msg))
			return changed;
		break;
	case SET:
		if (mgt->length == 2 && mgt->id != MID_NULL_MANAGEMENT) {
			clock_management_send_error(p, msg, MID_WRONG_LENGTH);
			return changed;
		}
		if (p != c->uds_rw_port) {
			/* Sorry, only allowed on the UDS-RW port. */
			clock_management_send_error(p, msg, MID_NOT_SUPPORTED);
			return changed;
		}
		if (clock_management_set(c, p, mgt->id, msg, &changed))
			return changed;
		break;
	case COMMAND:
		if (p != c->uds_rw_port) {
			/* Sorry, only allowed on the UDS-RW port. */
			clock_management_send_error(p, msg, MID_NOT_SUPPORTED);
			return changed;
		}
		break;
	default:
		return changed;
	}

	switch (mgt->id) {
	case MID_PORT_PROPERTIES_NP:
	case MID_PORT_HWCLOCK_NP:
		if (p != c->uds_rw_port) {
			/* Only the UDS-RW port allowed. */
			clock_management_send_error(p, msg, MID_NOT_SUPPORTED);
			return 0;
		}
	}

	switch (mgt->id) {
	case MID_USER_DESCRIPTION:
	case MID_SAVE_IN_NON_VOLATILE_STORAGE:
	case MID_RESET_NON_VOLATILE_STORAGE:
	case MID_INITIALIZE:
	case MID_FAULT_LOG:
	case MID_FAULT_LOG_RESET:
	case MID_DEFAULT_DATA_SET:
	case MID_CURRENT_DATA_SET:
	case MID_PARENT_DATA_SET:
	case MID_TIME_PROPERTIES_DATA_SET:
	case MID_PRIORITY1:
	case MID_PRIORITY2:
	case MID_DOMAIN:
	case MID_SLAVE_ONLY:
	case MID_TIME:
	case MID_CLOCK_ACCURACY:
	case MID_UTC_PROPERTIES:
	case MID_TRACEABILITY_PROPERTIES:
	case MID_TIMESCALE_PROPERTIES:
	case MID_PATH_TRACE_LIST:
	case MID_PATH_TRACE_ENABLE:
	case MID_GRANDMASTER_CLUSTER_TABLE:
	case MID_ACCEPTABLE_MASTER_TABLE:
	case MID_ACCEPTABLE_MASTER_MAX_TABLE_SIZE:
	case MID_ALTERNATE_TIME_OFFSET_ENABLE:
	case MID_ALTERNATE_TIME_OFFSET_NAME:
	case MID_ALTERNATE_TIME_OFFSET_MAX_KEY:
	case MID_ALTERNATE_TIME_OFFSET_PROPERTIES:
	case MID_TRANSPARENT_CLOCK_DEFAULT_DATA_SET:
	case MID_PRIMARY_DOMAIN:
	case MID_TIME_STATUS_NP:
	case MID_GRANDMASTER_SETTINGS_NP:
	case MID_SUBSCRIBE_EVENTS_NP:
	case MID_SYNCHRONIZATION_UNCERTAIN_NP:
		clock_management_send_error(p, msg, MID_NOT_SUPPORTED);
		break;
	default:
		answers = 0;
		LIST_FOREACH(piter, &c->ports, list) {
			res = port_manage(piter, p, msg);
			if (res < 0)
				return changed;
			if (res > 0)
				answers++;
		}
		if (!answers) {
			/* IEEE 1588 Interpretation #21 suggests to use
			 * MID_WRONG_VALUE for ports that do not exist */
			clock_management_send_error(p, msg, MID_WRONG_VALUE);
		}
		break;
	}
	return changed;
}

void clock_notify_event(struct clock *c, enum notification event)
{
	struct port *uds = c->uds_rw_port;
	struct PortIdentity pid = port_identity(uds);
	struct ptp_message *msg;
	int id;

#if CLOCK
	fprintf(stderr, "%s\n", __func__);
#endif
	switch (event) {
	case NOTIFY_TIME_SYNC:
		id = MID_TIME_STATUS_NP;
		break;
	default:
		return;
	}
	/* targetPortIdentity and sequenceId will be filled by
	 * clock_send_notification */
	msg = port_management_notify(pid, uds);
	if (!msg)
		return;
	if (!clock_management_fill_response(c, NULL, NULL, msg, id))
		goto err;
	if (msg_pre_send(msg))
		goto err;
	clock_send_notification(c, msg, event);
err:
	msg_put(msg);
}

struct parent_ds *clock_parent_ds(struct clock *c)
{
#if CLOCK
	fprintf(stderr, "%s\n", __func__);
#endif
	return &c->dad;
}

struct PortIdentity clock_parent_identity(struct clock *c)
{
#if CLOCK
	fprintf(stderr, "%s\n", __func__);
#endif
	return c->dad.pds.parentPortIdentity;
}

void clock_set_sde(struct clock *c, int sde)
{
#if CLOCK
	fprintf(stderr, "%s\n", __func__);
#endif
	c->sde = sde;
}

int clock_poll(struct clock *c)
{
	int cnt, i;
	enum port_state prior_state;
	enum fsm_event event;
	struct pollfd *cur;
	struct port *p;

#if CLOCK
	fprintf(stderr, "%s\n", __func__);
#endif
	clock_check_pollfd(c);
	cnt = poll(c->pollfd, (c->nports + 2) * N_CLOCK_PFD, -1);
	if (cnt < 0) {
		if (EINTR == errno) {
			return 0;
		} else {
			pr_emerg("poll failed");
			return -1;
		}
	} else if (!cnt) {
		return 0;
	}

	cur = c->pollfd;

	LIST_FOREACH(p, &c->ports, list) {
		/* Let the ports handle their events. */
		for (i = 0; i < N_POLLFD; i++) {
			if (cur[i].revents & (POLLIN|POLLPRI|POLLERR)) {
				prior_state = port_state(p);
				if (cur[i].revents & POLLERR) {
					pr_err("%s: unexpected socket error",
					       port_log_name(p));
					event = EV_FAULT_DETECTED;
				} else {
					event = port_event(p, i);
				}
				if (EV_STATE_DECISION_EVENT == event) {
					c->sde = 1;
				}
				if (EV_ANNOUNCE_RECEIPT_TIMEOUT_EXPIRES == event) {
					c->sde = 1;
				}
				port_dispatch(p, event, 0);
				/* Clear any fault after a little while. */
				if ((PS_FAULTY == port_state(p)) && (prior_state != PS_FAULTY)) {
					clock_fault_timeout(p, 1);
					break;
				}
			}
		}

		/*
		 * When the fault timer expires we clear the fault,
		 * but only if the link is up.
		 */
		if (cur[N_POLLFD].revents & (POLLIN|POLLPRI)) {
			clock_fault_timeout(p, 0);
			if (port_link_status_get(p)) {
				port_dispatch(p, EV_FAULT_CLEARED, 0);
			}
		}

		cur += N_CLOCK_PFD;
	}

	/* Check the UDS ports. */
	for (i = 0; i < N_POLLFD; i++) {
		if (cur[i].revents & (POLLIN|POLLPRI)) {
			event = port_event(c->uds_rw_port, i);
			if (EV_STATE_DECISION_EVENT == event) {
				c->sde = 1;
			}
		}
	}
	cur += N_CLOCK_PFD;
	for (i = 0; i < N_POLLFD; i++) {
		if (cur[i].revents & (POLLIN|POLLPRI)) {
			event = port_event(c->uds_ro_port, i);
			/* sde is not expected on the UDS-RO port */
		}
	}

	if (c->sde) {
		handle_state_decision_event(c);
		c->sde = 0;
	}
	clock_prune_subscriptions(c);
	return 0;
}

void clock_path_delay(struct clock *c, tmv_t req, tmv_t rx)
{
#if CLOCK
	fprintf(stderr, "%s\n", __func__);
#endif
	tsproc_up_ts(c->tsproc, req, rx);

	if (tsproc_update_delay(c->tsproc, &c->path_delay))
		return;

	c->cur.meanPathDelay = tmv_to_TimeInterval(c->path_delay);

	if (c->stats.delay)
		stats_add_value(c->stats.delay, tmv_dbl(c->path_delay));
}

void clock_peer_delay(struct clock *c, tmv_t ppd, tmv_t req, tmv_t rx,
		      double nrr)
{
#if CLOCK
	fprintf(stderr, "%s\n", __func__);
#endif
	c->path_delay = ppd;
	c->nrr = nrr;

	tsproc_set_delay(c->tsproc, ppd);
	tsproc_up_ts(c->tsproc, req, rx);

	if (c->stats.delay)
		stats_add_value(c->stats.delay, tmv_dbl(ppd));
}

struct monitor *clock_slave_monitor(struct clock *c)
{
#if CLOCK
	fprintf(stderr, "%s\n", __func__);
#endif
	return c->slave_event_monitor;
}

int clock_slave_only(struct clock *c)
{
#if CLOCK
	fprintf(stderr, "%s\n", __func__);
#endif
	return c->dds.flags & DDS_SLAVE_ONLY;
}

UInteger8 clock_max_steps_removed(struct clock *c)
{
#if CLOCK
	fprintf(stderr, "%s\n", __func__);
#endif
	return c->max_steps_removed;
}

UInteger8 clock_get_clock_class_threshold(struct clock *c)
{
#if CLOCK
	fprintf(stderr, "%s\n", __func__);
#endif
	return c->clock_class_threshold;
}

UInteger16 clock_steps_removed(struct clock *c)
{
#if CLOCK
	fprintf(stderr, "%s\n", __func__);
#endif
	return c->cur.stepsRemoved;
}

struct tsproc *clock_get_tsproc(struct clock *c)
{
#if CLOCK
	fprintf(stderr, "%s\n", __func__);
#endif
	return c->tsproc;
}

int clock_switch_phc(struct clock *c, int phc_index)
{
	struct servo *servo;
	clockid_t clkid;
	char phc[32];
	double fadj;
	int max_adj;

#if CLOCK
	fprintf(stderr, "%s\n", __func__);
#endif
	snprintf(phc, sizeof(phc), "/dev/ptp%d", phc_index);
	clkid = phc_open(phc);
	if (clkid == CLOCK_INVALID) {
		pr_err("Switching PHC, failed to open %s: %m", phc);
		return -1;
	}
	max_adj = phc_max_adj(clkid);
	if (!max_adj) {
		pr_err("Switching PHC, clock is not adjustable");
		phc_close(clkid);
		return -1;
	}
	fadj = clockadj_get_freq(clkid);
	servo = servo_create(c->config, c->servo_type, -fadj, max_adj, 0);
	if (!servo) {
		pr_err("Switching PHC, failed to create clock servo");
		phc_close(clkid);
		return -1;
	}
	phc_close(c->clkid);
	servo_destroy(c->servo);
	c->clkid = clkid;
	c->servo = servo;
	c->servo_state = SERVO_UNLOCKED;

	pr_info("Switched to /dev/ptp%d as PTP clock", phc_index);

	return 0;
}

static void clock_step_window(struct clock *c)
{
#if CLOCK
	fprintf(stderr, "%s\n", __func__);
#endif
	if (!c->step_window) {
		return;
	}
	c->step_window_counter = c->step_window;
}

static void clock_synchronize_locked(struct clock *c, double adj)
{
<<<<<<< HEAD
#if CLOCK
	fprintf(stderr, "%s\n", __func__);
	fprintf(stderr, "%s: ppb: %f\n", __func__, adj);
#endif
=======
	if (c->sanity_check) {
		clockcheck_freq(c->sanity_check, clockadj_get_freq(c->clkid));
	}
>>>>>>> 9eb0779b
	clockadj_set_freq(c->clkid, -adj);
	if (c->clkid == CLOCK_REALTIME) {
		sysclk_set_sync();
	}
	if (c->sanity_check) {
		clockcheck_set_freq(c->sanity_check, -adj);
	}
}

enum servo_state clock_synchronize(struct clock *c, tmv_t ingress, tmv_t origin)
{
	enum servo_state state = SERVO_UNLOCKED;
	double adj, weight;
	int64_t offset;

#if CLOCK
	fprintf(stderr, "%s\n", __func__);
#endif
	if (c->step_window_counter) {
		c->step_window_counter--;
		pr_debug("skip sync after jump %d/%d",
			 c->step_window - c->step_window_counter,
			 c->step_window);
		return c->servo_state;
	}

	c->ingress_ts = ingress;

	tsproc_down_ts(c->tsproc, origin, ingress);

	if (tsproc_update_offset(c->tsproc, &c->master_offset, &weight)) {
		if (c->free_running) {
			return clock_no_adjust(c, ingress, origin);
		} else {
			return state;
		}
	}

	if (clock_utc_correct(c, ingress)) {
		return c->servo_state;
	}

	c->cur.offsetFromMaster = tmv_to_TimeInterval(c->master_offset);

	if (c->free_running) {
		state = clock_no_adjust(c, ingress, origin);
		clock_notify_event(c, NOTIFY_TIME_SYNC);
		return state;
	}

	offset = tmv_to_nanoseconds(c->master_offset);
	adj = servo_sample(c->servo, offset, tmv_to_nanoseconds(ingress),
			   weight, &state);
	c->servo_state = state;

#if CLOCK
	fprintf(stderr, "%s ppb: %f\n", __func__, adj);
	fprintf(stderr, "c->master_offset: %ld\n", c->master_offset.ns);
	fprintf(stderr, "offset: %ld\n", offset);
	fprintf(stderr, "ingress: %ld\n", tmv_to_nanoseconds(ingress));
	fprintf(stderr, "state: %d\n",state);
#endif
	tsproc_set_clock_rate_ratio(c->tsproc, clock_rate_ratio(c));

	switch (state) {
	case SERVO_UNLOCKED:
		break;
	case SERVO_JUMP:
		clockadj_set_freq(c->clkid, -adj);
		clockadj_step(c->clkid, -tmv_to_nanoseconds(c->master_offset));
		c->ingress_ts = tmv_zero();
		if (c->sanity_check) {
			clockcheck_set_freq(c->sanity_check, -adj);
			clockcheck_step(c->sanity_check,
					-tmv_to_nanoseconds(c->master_offset));
		}
		tsproc_reset(c->tsproc, 0);
		clock_step_window(c);
		break;
	case SERVO_LOCKED:
		clock_synchronize_locked(c, adj);
		break;
	case SERVO_LOCKED_STABLE:
		if (c->write_phase_mode) {
			clockadj_set_phase(c->clkid, -offset);
			adj = 0;
		} else {
			clock_synchronize_locked(c, adj);
		}
		break;
	}

	if (c->stats.max_count > 1) {
		clock_stats_update(&c->stats, tmv_dbl(c->master_offset), adj);
	} else {
		pr_info("master offset %10" PRId64 " s%d freq %+7.0f "
			"path delay %9" PRId64,
			tmv_to_nanoseconds(c->master_offset), state, adj,
			tmv_to_nanoseconds(c->path_delay));
	}

	clock_notify_event(c, NOTIFY_TIME_SYNC);

	return state;
}

void clock_sync_interval(struct clock *c, int n)
{
	int shift;

#if CLOCK
	fprintf(stderr, "%s\n", __func__);
#endif
	shift = c->freq_est_interval - n;
	if (shift < 0)
		shift = 0;
	else if (shift >= sizeof(int) * 8) {
		shift = sizeof(int) * 8 - 1;
		pr_warning("freq_est_interval is too long");
	}
	c->fest.max_count = (1U << shift);

	shift = c->stats_interval - n;
	if (shift < 0)
		shift = 0;
	else if (shift >= sizeof(int) * 8) {
		shift = sizeof(int) * 8 - 1;
		pr_warning("summary_interval is too long");
	}
	c->stats.max_count = (1U << shift);

	servo_sync_interval(c->servo, n < 0 ? 1.0 / (1 << -n) : 1 << n);
}

void clock_update_leap_status(struct clock *c)
{
	struct timespec ts;
	int leap;

#if CLOCK
	fprintf(stderr, "%s\n", __func__);
#endif
	if (c->tds.flags & LEAP_61) {
		leap = 1;
	} else if (c->tds.flags & LEAP_59) {
		leap = -1;
	} else {
		leap = 0;
	}

	/* Don't do anything if not a grandmaster with a leap flag set. */
	if (c->cur.stepsRemoved > 0 || leap == 0) {
		return;
	}

	clock_gettime(c->clkid, &ts);
	if (c->time_flags & PTP_TIMESCALE) {
		ts.tv_sec -= c->utc_offset;
	}

	/* Wait until the leap second has passed. */
	if (leap_second_status(tmv_to_nanoseconds(timespec_to_tmv(ts)),
			       leap, &leap, &c->utc_offset)) {
		return;
	}

	c->time_flags &= ~(LEAP_61 | LEAP_59);
	clock_update_grandmaster(c);
}

struct timePropertiesDS clock_time_properties(struct clock *c)
{
	struct timePropertiesDS tds = c->tds;

#if CLOCK
	fprintf(stderr, "%s\n", __func__);
#endif
	switch (c->local_sync_uncertain) {
	case SYNC_UNCERTAIN_DONTCARE:
		tds.flags &= ~SYNC_UNCERTAIN;
		break;
	case SYNC_UNCERTAIN_FALSE:
		/* Pass the upstream value, if any. */
		break;
	case SYNC_UNCERTAIN_TRUE:
		tds.flags |= SYNC_UNCERTAIN;
		break;
	}
	return tds;
}

void clock_update_time_properties(struct clock *c, struct timePropertiesDS tds)
{
#if CLOCK
	fprintf(stderr, "%s\n", __func__);
#endif
	if ((tds.flags ^ c->tds.flags) & (LEAP_61 | LEAP_59)) {
		pr_info("updating time properties to %s leap second",
			tds.flags & (LEAP_61 | LEAP_59) ?
			(tds.flags & LEAP_61 ? "insert" : "delete") : "no");
	}
	if ((tds.flags & UTC_OFF_VALID && tds.flags & TIME_TRACEABLE &&
	     tds.currentUtcOffset != c->utc_offset) ||
	    tds.currentUtcOffset > c->utc_offset) {
		pr_info("updating UTC offset to %d", tds.currentUtcOffset);
		c->utc_offset = tds.currentUtcOffset;
	}

	c->tds = tds;
}

static void handle_state_decision_event(struct clock *c)
{
	struct foreign_clock *best = NULL, *fc;
	struct ClockIdentity best_id;
	struct port *piter;
	int fresh_best = 0;

#if CLOCK
	fprintf(stderr, "%s\n", __func__);
#endif
	LIST_FOREACH(piter, &c->ports, list) {
		fc = port_compute_best(piter);
		if (!fc)
			continue;
		if (!best || c->dscmp(&fc->dataset, &best->dataset) > 0)
			best = fc;
	}

	if (best) {
		best_id = best->dataset.identity;
	} else {
		best_id = c->dds.clockIdentity;
	}

	if (!cid_eq(&best_id, &c->best_id) || best != c->best) {
		clock_freq_est_reset(c);
		if (c->sanity_check)
			clockcheck_reset(c->sanity_check);
		tsproc_reset(c->tsproc, 1);
		if (!tmv_is_zero(c->initial_delay) || (best &&
			port_delay_mechanism(best->port) == DM_NO_MECHANISM)) {
			tsproc_set_delay(c->tsproc, c->initial_delay);
		}
		c->ingress_ts = tmv_zero();
		c->path_delay = c->initial_delay;
		c->master_local_rr = 1.0;
		c->nrr = 1.0;
		fresh_best = 1;
		if (cid_eq(&best_id, &c->dds.clockIdentity)) {
			pr_notice("selected local clock %s as best master",
					cid2str(&best_id));
		} else {
			pr_notice("selected best master clock %s",
					cid2str(&best_id));
		}
	}

	c->best = best;
	c->best_id = best_id;

	LIST_FOREACH(piter, &c->ports, list) {
		enum port_state ps;
		enum fsm_event event;
		ps = bmc_state_decision(c, piter, c->dscmp);
		switch (ps) {
		case PS_LISTENING:
			event = EV_NONE;
			break;
		case PS_GRAND_MASTER:
			pr_notice("%s: assuming the grand master role",
				  port_log_name(piter));
			clock_update_grandmaster(c);
			event = EV_RS_GRAND_MASTER;
			break;
		case PS_MASTER:
			event = EV_RS_MASTER;
			break;
		case PS_PASSIVE:
			event = EV_RS_PASSIVE;
			break;
		case PS_SLAVE:
			clock_update_slave(c);
			event = EV_RS_SLAVE;
			break;
		default:
			event = EV_FAULT_DETECTED;
			break;
		}
		port_dispatch(piter, event, fresh_best);
	}

	LIST_FOREACH(piter, &c->ports, list) {
		port_update_unicast_state(piter);
	}
}

struct clock_description *clock_description(struct clock *c)
{
#if CLOCK
	fprintf(stderr, "%s\n", __func__);
#endif
	return &c->desc;
}

enum clock_type clock_type(struct clock *c)
{
#if CLOCK
	fprintf(stderr, "%s\n", __func__);
#endif
	return c->type;
}

void clock_check_ts(struct clock *c, uint64_t ts)
{
#if CLOCK
	fprintf(stderr, "%s\n", __func__);
#endif
	if (c->sanity_check && clockcheck_sample(c->sanity_check, ts)) {
		servo_reset(c->servo);
	}
}

double clock_rate_ratio(struct clock *c)
{
#if CLOCK
	fprintf(stderr, "%s\n", __func__);
#endif
	if (c->free_running) {
		return c->master_local_rr;
	}
	return servo_rate_ratio(c->servo);
}

struct servo *clock_servo(struct clock *c)
{
#if CLOCK
	fprintf(stderr, "%s\n", __func__);
#endif
	return c->servo;
}

enum servo_state clock_servo_state(struct clock *c)
{
#if CLOCK
	fprintf(stderr, "%s\n", __func__);
#endif
	return c->servo_state;
}<|MERGE_RESOLUTION|>--- conflicted
+++ resolved
@@ -1967,16 +1967,13 @@
 
 static void clock_synchronize_locked(struct clock *c, double adj)
 {
-<<<<<<< HEAD
 #if CLOCK
 	fprintf(stderr, "%s\n", __func__);
 	fprintf(stderr, "%s: ppb: %f\n", __func__, adj);
 #endif
-=======
 	if (c->sanity_check) {
 		clockcheck_freq(c->sanity_check, clockadj_get_freq(c->clkid));
 	}
->>>>>>> 9eb0779b
 	clockadj_set_freq(c->clkid, -adj);
 	if (c->clkid == CLOCK_REALTIME) {
 		sysclk_set_sync();
