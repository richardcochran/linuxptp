/**
 * @file servo.c
 * @note Copyright (C) 2011 Richard Cochran <richardcochran@gmail.com>
 *
 * This program is free software; you can redistribute it and/or modify
 * it under the terms of the GNU General Public License as published by
 * the Free Software Foundation; either version 2 of the License, or
 * (at your option) any later version.
 *
 * This program is distributed in the hope that it will be useful,
 * but WITHOUT ANY WARRANTY; without even the implied warranty of
 * MERCHANTABILITY or FITNESS FOR A PARTICULAR PURPOSE.  See the
 * GNU General Public License for more details.
 *
 * You should have received a copy of the GNU General Public License along
 * with this program; if not, write to the Free Software Foundation, Inc.,
 * 51 Franklin Street, Fifth Floor, Boston, MA 02110-1301 USA.
 */
#include <string.h>
#include <stdlib.h>

#include "config.h"
#include "linreg.h"
#include "ntpshm.h"
#include "nullf.h"
#include "pi.h"
#include "refclock_sock.h"
#include "servo_private.h"
#include "util.h"

#include "print.h"

<<<<<<< HEAD
#include "test.h"

#define NSEC_PER_SEC 1000000000

=======
>>>>>>> 17195fd9
struct servo *servo_create(struct config *cfg, enum servo_type type,
			   double fadj, int max_ppb, int sw_ts)
{
	double servo_first_step_threshold;
	double servo_step_threshold;
	int servo_max_frequency;
	struct servo *servo;

#if SERVO
	fprintf(stderr, "%s\n", __func__);
#endif
	switch (type) {
	case CLOCK_SERVO_PI:
		servo = pi_servo_create(cfg, fadj, sw_ts);
		break;
	case CLOCK_SERVO_LINREG:
		servo = linreg_servo_create(fadj);
		break;
	case CLOCK_SERVO_NTPSHM:
		servo = ntpshm_servo_create(cfg);
		break;
	case CLOCK_SERVO_NULLF:
		servo = nullf_servo_create();
		break;
	case CLOCK_SERVO_REFCLOCK_SOCK:
		servo = refclock_sock_servo_create(cfg);
		break;
	default:
		return NULL;
	}

	if (!servo)
		return NULL;

	servo_step_threshold = config_get_double(cfg, NULL, "step_threshold");
	if (servo_step_threshold > 0.0) {
		servo->step_threshold = servo_step_threshold * NSEC_PER_SEC;
	} else {
		servo->step_threshold = 0.0;
	}

	servo_first_step_threshold =
		config_get_double(cfg, NULL, "first_step_threshold");

	if (servo_first_step_threshold > 0.0) {
		servo->first_step_threshold =
			servo_first_step_threshold * NSEC_PER_SEC;
	} else {
		servo->first_step_threshold = 0.0;
	}

	servo_max_frequency = config_get_int(cfg, NULL, "max_frequency");
	servo->max_frequency = max_ppb;
	if (servo_max_frequency && servo->max_frequency > servo_max_frequency) {
		servo->max_frequency = servo_max_frequency;
	}

	servo->first_update = 1;
	servo->offset_threshold = config_get_int(cfg, NULL, "servo_offset_threshold");
	servo->num_offset_values = config_get_int(cfg, NULL, "servo_num_offset_values");
	servo->curr_offset_values = servo->num_offset_values;

	return servo;
}

void servo_destroy(struct servo *servo)
{
#if SERVO
	fprintf(stderr, "%s\n", __func__);
#endif
	servo->destroy(servo);
}

static int check_offset_threshold(struct servo *s, int64_t offset)
{
	long long int abs_offset = llabs(offset);

#if SERVO
	fprintf(stderr, "%s\n", __func__);
#endif
	if (s->offset_threshold) {
		if (abs_offset < s->offset_threshold) {
			if (s->curr_offset_values)
				s->curr_offset_values--;
		} else {
			s->curr_offset_values = s->num_offset_values;
		}
		return s->curr_offset_values ? 0 : 1;
	}
	return 0;
}

double servo_sample(struct servo *servo,
		    int64_t offset,
		    uint64_t local_ts,
		    double weight,
		    enum servo_state *state)
{
	double r;
#if SERVO
	fprintf(stderr, "%s\n", __func__);
#endif
	r = servo->sample(servo, offset, local_ts, weight, state);

	switch (*state) {
	case SERVO_UNLOCKED:
		servo->curr_offset_values = servo->num_offset_values;
		break;
	case SERVO_JUMP:
		servo->curr_offset_values = servo->num_offset_values;
		servo->first_update = 0;
		break;
	case SERVO_LOCKED:
		if (check_offset_threshold(servo, offset)) {
			*state = SERVO_LOCKED_STABLE;
		}
		servo->first_update = 0;
		break;
	case SERVO_LOCKED_STABLE:
		/*
		 * This case will never occur since the only place
		 * SERVO_LOCKED_STABLE is set is in this switch/case block
		 * (case SERVO_LOCKED).
		 */
		break;
	}

	return r;
}

void servo_sync_interval(struct servo *servo, double interval)
{
#if SERVO
	fprintf(stderr, "%s\n", __func__);
#endif
	servo->sync_interval(servo, interval);
}

void servo_reset(struct servo *servo)
{
#if SERVO
	fprintf(stderr, "%s\n", __func__);
#endif
	servo->reset(servo);
}

double servo_rate_ratio(struct servo *servo)
{
#if SERVO
	fprintf(stderr, "%s\n", __func__);
#endif
	if (servo->rate_ratio)
		return servo->rate_ratio(servo);

	return 1.0;
}

void servo_leap(struct servo *servo, int leap)
{
#if SERVO
	fprintf(stderr, "%s\n", __func__);
#endif
	if (servo->leap)
		servo->leap(servo, leap);
}

int servo_offset_threshold(struct servo *servo)
{
#if SERVO
	fprintf(stderr, "%s\n", __func__);
#endif
	return servo->offset_threshold;
}<|MERGE_RESOLUTION|>--- conflicted
+++ resolved
@@ -30,13 +30,10 @@
 
 #include "print.h"
 
-<<<<<<< HEAD
 #include "test.h"
 
 #define NSEC_PER_SEC 1000000000
 
-=======
->>>>>>> 17195fd9
 struct servo *servo_create(struct config *cfg, enum servo_type type,
 			   double fadj, int max_ppb, int sw_ts)
 {
